import inspect
import time
import warnings
from collections import defaultdict
from typing import Dict, List, NamedTuple, Optional, Set, Tuple, Union

import numpy as np
import torch
import torch.nn as nn

from vllm.attention import AttentionMetadata, get_attn_backend
from vllm.config import (CacheConfig, DeviceConfig, LoadConfig, LoRAConfig,
                         ModelConfig, ParallelConfig, SchedulerConfig,
                         VisionLanguageConfig)
from vllm.distributed import broadcast_tensor_dict
from vllm.distributed.communication_op import graph_capture
from vllm.logger import init_logger
from vllm.lora.layers import LoRAMapping
from vllm.lora.request import LoRARequest
from vllm.lora.worker_manager import LRUCacheWorkerLoRAManager
from vllm.model_executor import SamplingMetadata
from vllm.model_executor.model_loader import get_model
from vllm.multimodal import MULTIMODAL_REGISTRY
from vllm.sampling_params import SamplingParams
<<<<<<< HEAD
from vllm.sequence import (MultiModalData, SamplerOutput, SequenceData,
                           SequenceGroupMetadata, TensorData)
=======
from vllm.sequence import (SamplerOutput, SequenceData, SequenceGroupMetadata,
                           TensorData)
>>>>>>> 21c10ebd
from vllm.utils import (CudaMemoryProfiler, get_kv_cache_torch_dtype, is_hip,
                        is_pin_memory_available, make_tensor_with_pad)

logger = init_logger(__name__)

_PAD_SLOT_ID = -1
LORA_WARMUP_RANK = 8
_BATCH_SIZE_ALIGNMENT = 8
# Capture graphs for token size 1, 2, 4, 8, 16, 24, 32, 40, ..., 256.
# NOTE: _get_graph_batch_size needs to be updated if this list is changed.
_BATCH_SIZES_TO_CAPTURE = [1, 2, 4] + [
    _BATCH_SIZE_ALIGNMENT * i for i in range(1, 33)
]


class ModelInput(NamedTuple):
    input_tokens: torch.Tensor
    input_positions: torch.Tensor
    attn_metadata: Optional[AttentionMetadata]
    seq_lens: List[int]
    query_lens: List[int]
    lora_mapping: Optional[LoRAMapping]
    lora_requests: Set[LoRARequest]
    multi_modal_kwargs: Dict[str, torch.Tensor]
    slot_mapping: torch.Tensor
    num_prefill_tokens: int
    num_decode_tokens: int
    num_prefills: int

    @classmethod
    def empty(cls, device):
        return ModelInput(
            input_tokens=torch.empty(0, device=device),
            input_positions=torch.empty(0, device=device),
            attn_metadata=None,
            seq_lens=[],
            query_lens=[],
            lora_mapping=None,
            lora_requests=set(),
            multi_modal_kwargs={},
            slot_mapping=torch.empty(0, device=device),
            num_prefill_tokens=0,
            num_decode_tokens=0,
            num_prefills=0,
        )


class ModelRunner:

    def __init__(
        self,
        model_config: ModelConfig,
        parallel_config: ParallelConfig,
        scheduler_config: SchedulerConfig,
        device_config: DeviceConfig,
        cache_config: CacheConfig,
        load_config: LoadConfig,
        lora_config: Optional[LoRAConfig],
        kv_cache_dtype: Optional[str] = "auto",
        is_driver_worker: bool = False,
        vision_language_config: Optional[VisionLanguageConfig] = None,
    ):
        self.model_config = model_config
        self.parallel_config = parallel_config
        self.scheduler_config = scheduler_config
        self.device_config = device_config
        self.cache_config = cache_config
        self.lora_config = lora_config
        self.load_config = load_config
        self.is_driver_worker = is_driver_worker
        self.vision_language_config = vision_language_config

        self.device = self.device_config.device
        self.pin_memory = is_pin_memory_available()

        self.kv_cache_dtype = kv_cache_dtype
        self.sliding_window = model_config.get_sliding_window()
        self.block_size = cache_config.block_size
        self.max_seq_len_to_capture = self.model_config.max_seq_len_to_capture
        self.graph_runners: Dict[int, CUDAGraphRunner] = {}
        self.graph_memory_pool: Optional[Tuple[
            int, int]] = None  # Set during graph capture.
        # When using CUDA graph, the input block tables must be padded to
        # max_seq_len_to_capture. However, creating the block table in
        # Python can be expensive. To optimize this, we cache the block table
        # in numpy and only copy the actual input content at every iteration.
        # The shape of the cached block table will be
        # (max batch size to capture, max context len to capture / block size).
        self.graph_block_tables = np.zeros(
            (max(_BATCH_SIZES_TO_CAPTURE), self.get_max_block_per_batch()),
            dtype=np.int32)
        self.attn_backend = get_attn_backend(
            self.model_config.get_num_attention_heads(self.parallel_config),
            self.model_config.get_head_size(),
            self.model_config.get_num_kv_heads(self.parallel_config),
            self.model_config.get_sliding_window(),
            self.model_config.dtype,
            self.kv_cache_dtype,
            self.block_size,
        )

        # Create processor for multi-modal data
        if self.vision_language_config is not None:
            self.multi_modal_input_processor = MULTIMODAL_REGISTRY \
                .create_input_processor(
                    self.model_config,
                    self.vision_language_config,
                )
        else:
            self.multi_modal_input_processor = None

        # Lazy initialization
        self.model: nn.Module  # Set after load_model
        # Set if the backend is flashinfer.
        self.flashinfer_workspace_buffer: torch.Tensor
        # Set after load_model.
        self.lora_manager: Optional[LRUCacheWorkerLoRAManager] = None

    def load_model(self) -> None:
        with CudaMemoryProfiler() as m:
            self.model = get_model(
                model_config=self.model_config,
                device_config=self.device_config,
                load_config=self.load_config,
                lora_config=self.lora_config,
                vision_language_config=self.vision_language_config,
                parallel_config=self.parallel_config,
                scheduler_config=self.scheduler_config,
                cache_config=self.cache_config,
            )

        self.model_inputs = set(
            inspect.signature(self.model.forward).parameters)

        self.model_memory_usage = m.consumed_memory
        logger.info("Loading model weights took %.4f GB",
                    self.model_memory_usage / float(2**30))

        if self.lora_config:
            assert hasattr(self.model, "supported_lora_modules"
                           ) and self.model.supported_lora_modules, (
                               "Model does not support LoRA")
            assert hasattr(
                self.model,
                "embedding_modules"), "Model does not have embedding_modules"
            assert hasattr(self.model, "embedding_padding_modules"
                           ), "Model does not have embedding_padding_modules"
            self.lora_manager = LRUCacheWorkerLoRAManager(
                self.scheduler_config.max_num_seqs,
                self.scheduler_config.max_num_batched_tokens,
                self.vocab_size,
                self.lora_config,
                self.device,
                self.model.embedding_modules,
                self.model.embedding_padding_modules,
                max_position_embeddings=self.model.config.
                max_position_embeddings,
            )
            self.model = self.lora_manager.create_lora_manager(self.model)

        if self.kv_cache_dtype == "fp8" and is_hip():
            # Currently only ROCm accepts kv-cache scaling factors
            # via quantization_param_path and this will be deprecated
            # in the future.
            if self.model_config.quantization_param_path is not None:
                if callable(getattr(self.model, "load_kv_cache_scales", None)):
                    warnings.warn(
                        "Loading kv cache scaling factor from JSON is "
                        "deprecated and will be removed. Please include "
                        "kv cache scaling factors in the model checkpoint.",
                        FutureWarning,
                        stacklevel=2)
                    self.model.load_kv_cache_scales(
                        self.model_config.quantization_param_path)
                    logger.info("Loaded KV cache scaling factors from %s",
                                self.model_config.quantization_param_path)
                else:
                    raise RuntimeError(
                        "Using FP8 KV cache and scaling factors provided but "
                        "model %s does not support loading scaling factors.",
                        self.model.__class__)
            else:
                logger.warning(
                    "Using FP8 KV cache but no scaling factors "
                    "provided. Defaulting to scaling factors of 1.0. "
                    "This may lead to less accurate results!")

    def save_sharded_state(
        self,
        path: str,
        pattern: Optional[str] = None,
        max_size: Optional[int] = None,
    ) -> None:
        from vllm.model_executor.model_loader.loader import ShardedStateLoader
        ShardedStateLoader.save_model(
            self.model,
            path,
            pattern=pattern,
            max_size=max_size,
        )

    def get_max_block_per_batch(self) -> int:
        block_size = self.block_size
        return (self.max_seq_len_to_capture + block_size - 1) // block_size

    def _prepare_model_input(
        self,
        seq_group_metadata_list: List[SequenceGroupMetadata],
    ) -> ModelInput:
        """Prepare the model input based on a given sequence group.

        The API assumes seq_group_metadata_list is sorted by prefill -> decode.

        The result tensors and data structure also batches input in prefill
        -> decode order. For example,

        - input_tokens[:num_prefill_tokens] contains prefill tokens.
        - input_tokens[num_prefill_tokens:] contains decode tokens.

        If cuda graph is required, this API automatically pads inputs.
        """
        input_tokens: List[int] = []
        input_positions: List[int] = []
        slot_mapping: List[int] = []
        lora_index_mapping: List[int] = []
        lora_prompt_mapping: List[int] = []
        lora_requests: Set[LoRARequest] = set()

        seq_lens: List[int] = []
        prefill_seq_lens: List[int] = []
        decode_seq_lens: List[int] = []
        context_lens: List[int] = []
        query_lens: List[int] = []
        block_tables: List[List[int]] = []
        multi_modal_kwargs_list: Dict[str,
                                      List[torch.Tensor]] = defaultdict(list)
        decode_only = True
        num_prefills = 0
        num_prefill_tokens = 0
        num_decode_tokens = 0

        # The following fields are only for flashinfer
        # Please follow https://docs.flashinfer.ai/tutorials/kv_layout.html#page-layout
        # for the precise definition of the following fields.
        # An example:
        # request 1, page indices [0, 5, 8]
        # request 2, page indices [1, 6, 7]
        # request 3, page indices [3, 4]
        # paged_kv_indices is a concatenation of page indices of all requests:
        # [0, 5, 8, 1, 6, 7, 3, 4]
        # paged_kv_indptr is used to index into paged_kv_indices:
        # [0, 3, 6, 8]
        paged_kv_indices: List[int] = []
        # 0 at the beginning of paged_kv_indptr indicates the start of the
        # first request’s page indices in the paged_kv_indices list.
        paged_kv_indptr: List[int] = [0]
        # paged_kv_last_page_len is the length of the last page of each request
        paged_kv_last_page_len: List[int] = []

        if len(seq_group_metadata_list) == 0:
            return ModelInput.empty(self.device)

        if self.sliding_window is not None:
            sliding_window_blocks = (self.sliding_window + self.block_size -
                                     1) // self.block_size
            block_aligned_sliding_window = \
                sliding_window_blocks * self.block_size

        for seq_group_metadata in seq_group_metadata_list:
            seq_ids = list(seq_group_metadata.seq_data.keys())
            is_prompt = seq_group_metadata.is_prompt

            for seq_id in seq_ids:
                computed_block_nums = seq_group_metadata.computed_block_nums
                if (self.scheduler_config is not None
                        and self.scheduler_config.chunked_prefill_enabled
                        and not (computed_block_nums is None
                                 or computed_block_nums == [])):
                    raise RuntimeError(
                        "chunked prefill cannot be used with prefix caching "
                        "now.")

                seq_data = seq_group_metadata.seq_data[seq_id]
                if is_prompt:
                    context_len = seq_data.get_num_computed_tokens()
                else:
                    # get_num_computed_tokens is incorrect for spec decoding.
                    # So, we should have a special logic here.
                    # TODO(sang): Fix it.
                    context_len = seq_data.get_len() - 1

                seq_len = min(
                    seq_data.get_len(),
                    context_len + seq_group_metadata.token_chunk_size)
                if is_prompt:
                    tokens = seq_data.get_token_ids()[context_len:seq_len]
                else:
                    # Optimization. get_token_ids requires the entire copy of
                    # tokens.
                    tokens = [seq_data.get_last_token_id()]

                # Prefix cache was hit.
                # Prefix is not supported with sliding_window
                prefix_cache_hit = (computed_block_nums is not None
                                    and len(computed_block_nums) > 0
                                    and self.sliding_window is None
                                    and is_prompt)

                # These are seq_len/context_len capped to the sliding window.
                # They are passed to decode kernel.
                # We still need original seq_len/context_len to compute slot
                # mapping (and input position) below.
                curr_sliding_window_blocks = None
                sliding_seq_len = seq_len
                sliding_context_len = context_len

                # TODO(sang): This is a hack to make sliding window work with
                # paged attn. We can remove it if we make paged attn kernel
                # to properly handle slinding window attn.
                if (self.sliding_window is not None and not is_prompt):
                    curr_sliding_window_blocks = sliding_window_blocks
                    if self.scheduler_config.use_v2_block_manager:
                        # number of elements in last block
                        suff_len = seq_len % self.block_size
                        sliding_seq_len = min(
                            seq_len, block_aligned_sliding_window + suff_len)
                        if suff_len > 0:
                            curr_sliding_window_blocks += 1
                    else:
                        sliding_seq_len = min(seq_len, self.sliding_window)
                    sliding_context_len = sliding_seq_len - 1

                # TODO(sang): Combine chunked prefill and prefix caching by
                # only allowing multiple of block_size chunk size.
                # NOTE: This only works for oooooooxxx style attention.
                if prefix_cache_hit:
                    assert computed_block_nums is not None
                    context_len = len(computed_block_nums) * self.block_size
                    tokens = tokens[context_len:]

                    # need to think what to set it to when we have both sliding
                    # window and prefix caching...
                    assert self.sliding_window is None, \
                        "Prefix caching is not supported with sliding window"
                    sliding_context_len = context_len

                    if self.attn_backend.get_name() == "flash-attn":
                        # NOTE(woosuk): For flash-attn, the block table should
                        # include the entries for the incoming prefill tokens.
                        # TODO(woosuk): This is a temporary fix. We should
                        # provide a unified interface for different backends.
                        block_table = seq_group_metadata.block_tables[seq_id]
                    else:
                        block_table = computed_block_nums
                elif (self.scheduler_config.chunked_prefill_enabled
                      or not is_prompt):
                    if seq_group_metadata.block_tables is not None:
                        # chunked prefill or decode
                        block_table = seq_group_metadata.block_tables[seq_id]
                        if curr_sliding_window_blocks is not None:
                            block_table = block_table[
                                -curr_sliding_window_blocks:]
                        if self.attn_backend.get_name() == "flashinfer":
                            paged_kv_indices.extend(block_table)
                            paged_kv_indptr.append(paged_kv_indptr[-1] +
                                                   len(block_table))
                            last_page_len = seq_data.get_len(
                            ) % self.block_size
                            if last_page_len == 0:
                                last_page_len = self.block_size
                            paged_kv_last_page_len.append(last_page_len)
                    else:
                        # Only happens when memory profiling runs.
                        block_table = []
                else:
                    # Prefill without chunked prefill or memory profiling.
                    block_table = []
                block_tables.append(block_table)

                seq_lens.append(sliding_seq_len)
                context_lens.append(sliding_context_len)
                query_len = sliding_seq_len - sliding_context_len
                query_lens.append(query_len)
                input_tokens.extend(tokens)
                input_positions.extend(list(range(context_len, seq_len)))
                lora_id = seq_group_metadata.lora_int_id

                if is_prompt:
                    assert len(seq_ids) == 1
                    num_prefills += 1
                    num_prefill_tokens += len(tokens)
                    decode_only = False
                    prefill_seq_lens.append(seq_len)
                else:
                    assert query_len == 1, (
                        "seq_len: {}, context_len: {}, query_len: {}".format(
                            seq_len, context_len, query_len))
                    num_decode_tokens += query_len
                    decode_seq_lens.append(sliding_seq_len)

                if lora_id > 0:
                    lora_requests.add(seq_group_metadata.lora_request)

                lora_index_mapping += [lora_id] * query_len
                lora_prompt_mapping.extend(
                    [lora_id] *
                    (query_len if seq_group_metadata.sampling_params
                     and seq_group_metadata.sampling_params.prompt_logprobs
                     else 1))

                mm_data = seq_group_metadata.multi_modal_data
                if mm_data is not None:
                    # Process multi-modal data
                    if self.multi_modal_input_processor is None:
                        raise ValueError(
                            "Multi-modal inputs are only supported by "
                            "vision language models.")

                    mm_kwargs = self.multi_modal_input_processor(mm_data)
                    for k, v in mm_kwargs.items():
                        multi_modal_kwargs_list[k].append(v)

                if _is_block_tables_empty(seq_group_metadata.block_tables):
                    # During memory profiling, the block tables are not
                    # initialized yet. In this case, we just use a dummy
                    # slot mapping.
                    # In embeddings, the block tables are {seq_id: None}.
                    slot_mapping.extend([_PAD_SLOT_ID] * seq_len)
                    continue

                # Compute the slot mapping.
                block_table = seq_group_metadata.block_tables[seq_id]

                # Mask the [0, start_idx) tokens of the prompt with
                # _PAD_SLOT_ID, where start_idx is max(0, seq_len -
                # sliding_window). For example, if the prompt len is 10,
                # sliding window is 8, and block size is 4, the first two
                # tokens are masked and the slot mapping will be
                # [-1, -1, 2, 3, 4, 5, 6, 7, 0, 1].
                start_idx = 0
                if self.sliding_window is not None:
                    if is_prompt:
                        assert self.scheduler_config.use_v2_block_manager \
                            or context_len == 0, (
                            "Prefix caching is currently not supported with "
                            "sliding window attention in V1 block manager")
                    # It is an optimization. When it is decoding, it is always
                    # 0. When prefill, we use it to not write slots to kv cache
                    # to save memory.
                    start_idx = max(0, query_len - self.sliding_window)

                for i in range(context_len, seq_len):
                    if i < start_idx:
                        slot_mapping.append(_PAD_SLOT_ID)
                        continue

                    block_number = block_table[i // self.block_size]
                    block_offset = i % self.block_size
                    slot = block_number * self.block_size + block_offset
                    slot_mapping.append(slot)

        # vLLM uses cuda graph only for decoding requests.
        # See `capture_model` API for more details.
        # For decoding requests, batch_size == input_tokens.
        batch_size = len(input_tokens)
        max_query_len = max(query_lens)
        max_prefill_seq_len = max(prefill_seq_lens, default=0)
        max_decode_seq_len = max(decode_seq_lens, default=0)

        # If cuda graph can be used, pad tensors accordingly.
        # See `capture_model` API for more details.
        # vLLM uses cuda graph only for decoding requests.
        use_captured_graph = (
            decode_only and not self.model_config.enforce_eager
            and batch_size <= _BATCH_SIZES_TO_CAPTURE[-1]
            and max_decode_seq_len <= self.max_seq_len_to_capture)
        if use_captured_graph:
            graph_batch_size = _get_graph_batch_size(batch_size)
            assert graph_batch_size >= batch_size
            for _ in range(graph_batch_size - batch_size):
                input_tokens.append(0)
                input_positions.append(0)
                slot_mapping.append(_PAD_SLOT_ID)
                seq_lens.append(1)
                block_tables.append([])
                lora_index_mapping.append(0)
            batch_size = graph_batch_size
            num_decode_tokens = batch_size

        if use_captured_graph:
            # The shape of graph_block_tables is
            # [max batch size, max context len // block size].
            input_block_tables = self.graph_block_tables[:batch_size]
            for i, block_table in enumerate(block_tables):
                if block_table:
                    input_block_tables[i, :len(block_table)] = block_table
            block_tables = torch.tensor(input_block_tables, device=self.device)
        else:
            max_block_table_len = max(
                len(block_table) for block_table in block_tables)
            block_tables = make_tensor_with_pad(
                block_tables,
                max_len=max_block_table_len,
                pad=0,
                dtype=torch.int,
                device=self.device,
            )
        assert max_query_len > 0, ("query_lens: {}".format(query_lens))

        context_lens_tensor = torch.tensor(context_lens,
                                           dtype=torch.int,
                                           device=self.device)
        query_lens_tensor = torch.tensor(query_lens,
                                         dtype=torch.long,
                                         device=self.device)
        query_start_loc = torch.zeros(query_lens_tensor.shape[0] + 1,
                                      dtype=torch.int32,
                                      device=self.device)

        seq_lens_tensor = torch.tensor(seq_lens,
                                       dtype=torch.int,
                                       device=self.device)
        seq_start_loc = torch.zeros(seq_lens_tensor.shape[0] + 1,
                                    dtype=torch.int32,
                                    device=self.device)

        torch.cumsum(query_lens_tensor,
                     dim=0,
                     dtype=query_start_loc.dtype,
                     out=query_start_loc[1:])

        torch.cumsum(seq_lens_tensor,
                     dim=0,
                     dtype=seq_start_loc.dtype,
                     out=seq_start_loc[1:])

        input_tokens_tensor = torch.tensor(input_tokens,
                                           dtype=torch.long,
                                           device=self.device)
        input_positions_tensor = torch.tensor(input_positions,
                                              dtype=torch.long,
                                              device=self.device)
        slot_mapping_tensor = torch.tensor(slot_mapping,
                                           dtype=torch.long,
                                           device=self.device)

        if self.attn_backend.get_name() == "flashinfer":
            if not hasattr(self, "flashinfer_workspace_buffer"):
                # Allocate 16MB workspace buffer
                # Follow the example of flashinfer: https://docs.flashinfer.ai/api/python/decode.html
                self.flashinfer_workspace_buffer = torch.empty(
                    16 * 1024 * 1024, dtype=torch.uint8, device=self.device)
            paged_kv_indptr_tensor = torch.tensor(paged_kv_indptr,
                                                  dtype=torch.int,
                                                  device=self.device)
            paged_kv_indices_tensor = torch.tensor(paged_kv_indices,
                                                   dtype=torch.int,
                                                   device=self.device)
            paged_kv_last_page_len_tensor = torch.tensor(
                paged_kv_last_page_len, dtype=torch.int, device=self.device)
            kv_cache_dtype = get_kv_cache_torch_dtype(self.kv_cache_dtype,
                                                      self.model_config.dtype)
            attn_metadata = self.attn_backend.make_metadata(
                num_prefills=num_prefills,
                slot_mapping=slot_mapping_tensor,
                num_prefill_tokens=num_prefill_tokens,
                num_decode_tokens=num_decode_tokens,
                use_cuda_graph=False,
                max_prefill_seq_len=max_prefill_seq_len,
                block_tables=block_tables,
                workspace_buffer=self.flashinfer_workspace_buffer,
                paged_kv_indptr=paged_kv_indptr_tensor,
                paged_kv_indices=paged_kv_indices_tensor,
                paged_kv_last_page_len=paged_kv_last_page_len_tensor,
                num_qo_heads=self.model_config.get_num_attention_heads(
                    self.parallel_config),
                num_kv_heads=self.model_config.get_num_kv_heads(
                    self.parallel_config),
                head_dim=self.model_config.get_head_size(),
                page_size=16,
                seq_start_loc=seq_start_loc,
                data_type=kv_cache_dtype)
        else:
            attn_metadata = self.attn_backend.make_metadata(
                num_prefills=num_prefills,
                slot_mapping=slot_mapping_tensor,
                num_prefill_tokens=num_prefill_tokens,
                num_decode_tokens=num_decode_tokens,
                seq_lens=seq_lens,
                seq_lens_tensor=seq_lens_tensor,
                max_query_len=max_query_len,
                max_prefill_seq_len=max_prefill_seq_len,
                max_decode_seq_len=max_decode_seq_len,
                query_start_loc=query_start_loc,
                seq_start_loc=seq_start_loc,
                context_lens_tensor=context_lens_tensor,
                block_tables=block_tables,
                use_cuda_graph=use_captured_graph,
            )

        if self.lora_config:
            lora_mapping = LoRAMapping(
                lora_index_mapping,
                lora_prompt_mapping,
            )
        else:
            lora_mapping = None

        multi_modal_kwargs = {
            k: torch.cat(v, dim=0).to(self.device)
            for k, v in multi_modal_kwargs_list.items()
        }

        return ModelInput(
            input_tokens=input_tokens_tensor,
            input_positions=input_positions_tensor,
            attn_metadata=attn_metadata,
            seq_lens=seq_lens,
            query_lens=query_lens,
            lora_mapping=lora_mapping,
            lora_requests=lora_requests,
            multi_modal_kwargs=multi_modal_kwargs,
            slot_mapping=slot_mapping_tensor,
            num_prefill_tokens=num_prefill_tokens,
            num_decode_tokens=num_decode_tokens,
            num_prefills=num_prefills,
        )

    def _prepare_extra_model_input(
        self,
        seq_group_metadata_list: List[SequenceGroupMetadata],
        extra_inputs: Dict[int, TensorData],
        batch_size: int,
    ) -> TensorData:
        # This method is only used for decode stage in spec decoding
        # since for prefill stage, extra_inputs don't need additional
        # preparation.

        extra_inputs_list: List[TensorData] = []
        for seq_group_metadata in seq_group_metadata_list:
            for seq_id in seq_group_metadata.seq_data:
                extra_inputs_list.append(extra_inputs[seq_id])

        while batch_size > len(extra_inputs_list):
            extra_inputs_list.append(
                TensorData.create_empty_like(extra_inputs_list[-1]))

        return TensorData.stack(extra_inputs_list)

    def prepare_input_tensors(
        self,
        seq_group_metadata_list: Optional[List[SequenceGroupMetadata]],
        extra_inputs: Union[TensorData, Dict[int, TensorData], None] = None,
    ) -> Tuple[torch.Tensor, torch.Tensor, AttentionMetadata, SamplingMetadata,
<<<<<<< HEAD
               Set[LoRARequest], LoRAMapping, torch.Tensor,
               Optional[TensorData]]:
=======
               Set[LoRARequest], LoRAMapping, Dict[
                   str, torch.Tensor], Optional[TensorData]]:
>>>>>>> 21c10ebd
        if self.is_driver_worker:
            assert seq_group_metadata_list is not None
            # Prepare input tensors.
            (
                input_tokens,
                input_positions,
                attn_metadata,
                seq_lens,
                query_lens,
                lora_mapping,
                lora_requests,
                multi_modal_kwargs,
                slot_mapping,
                num_prefill_tokens,
                num_decode_tokens,
                num_prefills,
            ) = self._prepare_model_input(seq_group_metadata_list)

            if extra_inputs:
                if isinstance(extra_inputs, dict):
                    extra_inputs = self._prepare_extra_model_input(
                        seq_group_metadata_list, extra_inputs,
                        input_tokens.size(0))
            else:
                extra_inputs = TensorData()

            sampling_metadata = SamplingMetadata.prepare(
                seq_group_metadata_list, seq_lens, query_lens, self.device,
                self.pin_memory)

            metadata_dict = {
                "input_tokens": input_tokens,
                "input_positions": input_positions,
                "selected_token_indices":
                sampling_metadata.selected_token_indices,
                "lora_requests": lora_requests,
                "lora_mapping": lora_mapping,
                "multi_modal_kwargs": multi_modal_kwargs,
                "num_prefill_tokens": num_prefill_tokens,
                "num_decode_tokens": num_decode_tokens,
                "slot_mapping": slot_mapping,
                "num_prefills": num_prefills,
            }

            if attn_metadata:
                metadata_dict.update(attn_metadata.asdict_zerocopy())

            extra_inputs_dict = extra_inputs.asdict()
            metadata_dict.update(extra_inputs_dict)
            metadata_dict["extra_inputs_keys"] = set(extra_inputs_dict.keys())

            broadcast_tensor_dict(metadata_dict, src=0)
        else:
            metadata_dict = broadcast_tensor_dict(src=0)
            input_tokens = metadata_dict.pop("input_tokens")
            input_positions = metadata_dict.pop("input_positions")
            selected_token_indices = metadata_dict.pop(
                "selected_token_indices")
            lora_mapping = metadata_dict.pop("lora_mapping")
            lora_requests = metadata_dict.pop("lora_requests")
<<<<<<< HEAD
            multi_modal_input = metadata_dict.pop("multi_modal_input")
=======
            multi_modal_kwargs = metadata_dict.pop("multi_modal_kwargs")
>>>>>>> 21c10ebd

            extra_inputs = TensorData(
                **{
                    k: metadata_dict.pop(k)
                    for k in metadata_dict.pop("extra_inputs_keys")
                })

            if metadata_dict:
                attn_metadata = self.attn_backend.make_metadata(
                    **metadata_dict)
            else:
                attn_metadata = None
            sampling_metadata = SamplingMetadata(
                seq_groups=None,
                selected_token_indices=selected_token_indices,
                categorized_sample_indices=None,
                num_prompts=0,
            )

        return (input_tokens, input_positions, attn_metadata,
                sampling_metadata, lora_requests, lora_mapping,
<<<<<<< HEAD
                multi_modal_input, extra_inputs)
=======
                multi_modal_kwargs, extra_inputs)
>>>>>>> 21c10ebd

    @torch.inference_mode()
    def execute_model(
        self,
        seq_group_metadata_list: Optional[List[SequenceGroupMetadata]],
        kv_caches: List[torch.Tensor],
        extra_inputs: Union[TensorData, Dict[int, TensorData], None] = None,
        extra_outputs: Optional[Set[str]] = None,
    ) -> Optional[SamplerOutput]:
        (input_tokens, input_positions, attn_metadata, sampling_metadata,
<<<<<<< HEAD
         lora_requests, lora_mapping, multi_modal_input,
=======
         lora_requests, lora_mapping, multi_modal_kwargs,
>>>>>>> 21c10ebd
         extra_inputs) = self.prepare_input_tensors(seq_group_metadata_list,
                                                    extra_inputs)

        assert isinstance(extra_inputs, TensorData)

        if self.lora_config:
            self.set_active_loras(lora_requests, lora_mapping)

        # Currently cuda graph is only supported by the decode phase.
        prefill_meta = attn_metadata.prefill_metadata
        decode_meta = attn_metadata.decode_metadata
        if prefill_meta is None and decode_meta.use_cuda_graph:
            graph_batch_size = input_tokens.shape[0]
            model_executable = self.graph_runners[graph_batch_size]
        else:
            model_executable = self.model

        execute_model_kwargs = {
            "input_ids": input_tokens,
            "positions": input_positions,
            "kv_caches": kv_caches,
            "attn_metadata": attn_metadata,
        }
<<<<<<< HEAD
        if self.vision_language_config:
            execute_model_kwargs.update({"image_input": multi_modal_input})

=======
        execute_model_kwargs.update(multi_modal_kwargs)
>>>>>>> 21c10ebd
        execute_model_kwargs.update(extra_inputs.asdict())

        execute_model_kwargs = {
            k: v
            for k, v in execute_model_kwargs.items() if k in self.model_inputs
        }

        hidden_states = model_executable(**execute_model_kwargs)

        # Compute the logits.
        logits = self.model.compute_logits(hidden_states, sampling_metadata)

        # Only perform sampling in the driver worker.
        if not self.is_driver_worker:
            return None

        # Sample the next token.
        output = self.model.sample(
            logits=logits,
            sampling_metadata=sampling_metadata,
        )

        if extra_outputs and output is not None:
            extra_tensor_data = TensorData()

            if "hidden_states" in extra_outputs:
                extra_tensor_data["hidden_states"] = hidden_states

            sampled_extra_tensor_data = extra_tensor_data.index_select(
                0, sampling_metadata.selected_token_indices)

            if prefill_meta is not None:
                for k in extra_tensor_data:
                    extra_tensor_data[k] = extra_tensor_data[k].roll(shifts=1,
                                                                     dims=0)
                    extra_tensor_data[k].masked_fill_(
                        (input_positions == 0).unsqueeze(-1), 0)

                sampled_extra_tensor_data_dict = \
                    _rearrange_extra_tensors(
                    output, sampled_extra_tensor_data, sampling_metadata)

                output.extra_tensors = sampled_extra_tensor_data_dict
                output.raw_extra_tensors = extra_tensor_data
            else:
                output.raw_extra_tensors = sampled_extra_tensor_data

        return output

    @torch.inference_mode()
    def profile_run(self) -> None:
        # Enable top-k sampling to reflect the accurate memory usage.
        sampling_params = SamplingParams(top_p=0.99, top_k=self.vocab_size - 1)
        max_num_batched_tokens = self.scheduler_config.max_num_batched_tokens
        max_num_seqs = self.scheduler_config.max_num_seqs
        # This represents the maximum number of different requests
        # that will have unique loras, an therefore the max amount of memory
        # consumption create dummy lora request copies from the lora request
        # passed in, which contains a lora from the lora warmup path.
        dummy_lora_requests = []
        dummy_lora_requests_per_seq = []
        if self.lora_config:
            assert self.lora_manager is not None
            with self.lora_manager.dummy_lora_cache():
                for idx in range(self.lora_config.max_loras):
                    lora_id = idx + 1
                    dummy_lora_request = LoRARequest(
                        lora_name=f"warmup_{lora_id}",
                        lora_int_id=lora_id,
                        lora_local_path="/not/a/real/path",
                    )
                    self.lora_manager.add_dummy_lora(dummy_lora_request,
                                                     rank=LORA_WARMUP_RANK)
                    dummy_lora_requests.append(dummy_lora_request)
                dummy_lora_requests_per_seq = [
                    dummy_lora_requests[idx % len(dummy_lora_requests)]
                    for idx in range(max_num_seqs)
                ]

        # Profile memory usage with max_num_sequences sequences and the total
        # number of tokens equal to max_num_batched_tokens.
        seqs: List[SequenceGroupMetadata] = []
        # Additional GPU memory may be needed for vision encoding, which needs
        # to be accounted for when calculating the GPU blocks for
        # vLLM blocker manager.
        # To exercise the worst scenario for GPU memory consumption,
        # the number of seqs (batch_size) is chosen to maximize the number
        # of images processed.
        model_config = self.model_config
        vlm_config = self.vision_language_config

        if vlm_config:
            max_num_seqs = min(
                max_num_seqs,
                int(max_num_batched_tokens / vlm_config.image_feature_size))
        for group_id in range(max_num_seqs):
            seq_len = (max_num_batched_tokens // max_num_seqs +
                       (group_id < max_num_batched_tokens % max_num_seqs))

            if vlm_config is None:
                seq_data = SequenceData([0] * seq_len)
                dummy_multi_modal_data = None
            else:
                seq_data, dummy_multi_modal_data = MULTIMODAL_REGISTRY \
                    .dummy_data_for_profiling(seq_len, model_config, vlm_config)

            seq = SequenceGroupMetadata(
                request_id=str(group_id),
                is_prompt=True,
                seq_data={group_id: seq_data},
                sampling_params=sampling_params,
                block_tables=None,
                lora_request=dummy_lora_requests_per_seq[group_id]
                if dummy_lora_requests_per_seq else None,
                multi_modal_data=dummy_multi_modal_data,
            )
            seqs.append(seq)

        # Run the model with the dummy inputs.
        num_layers = self.model_config.get_num_layers(self.parallel_config)
        kv_caches = [None] * num_layers
        extra_inputs = TensorData()
        self.execute_model(seqs, kv_caches, extra_inputs)
        torch.cuda.synchronize()
        return

    def remove_all_loras(self):
        if not self.lora_manager:
            raise RuntimeError("LoRA is not enabled.")
        self.lora_manager.remove_all_loras()

    def set_active_loras(self, lora_requests: Set[LoRARequest],
                         lora_mapping: LoRAMapping) -> None:
        if not self.lora_manager:
            raise RuntimeError("LoRA is not enabled.")
        self.lora_manager.set_active_loras(lora_requests, lora_mapping)

    def add_lora(self, lora_request: LoRARequest) -> bool:
        if not self.lora_manager:
            raise RuntimeError("LoRA is not enabled.")
        return self.lora_manager.add_lora(lora_request)

    def remove_lora(self, lora_id: int) -> bool:
        if not self.lora_manager:
            raise RuntimeError("LoRA is not enabled.")
        return self.lora_manager.remove_lora(lora_id)

    def list_loras(self) -> Set[int]:
        if not self.lora_manager:
            raise RuntimeError("LoRA is not enabled.")
        return self.lora_manager.list_loras()

    @torch.inference_mode()
    def capture_model(self, kv_caches: List[torch.Tensor]) -> None:
        """Cuda graph capture a model.

        Note that CUDA graph's performance gain is negligible if number
        of batched tokens are larger than 200. And since CUDA graph
        requires fixed sized tensors, supporting large/variable batch
        size requires high GPU memory overhead. Thus, vLLM only captures
        decoding requests. Mixed batch (chunked prefill + decoding) or
        prefill requests are not captured.

        Since it is used for decoding-only, it assumes there's only 1 token
        per sequence in the batch.
        """
        assert not self.model_config.enforce_eager
        logger.info("Capturing the model for CUDA graphs. This may lead to "
                    "unexpected consequences if the model is not static. To "
                    "run the model in eager mode, set 'enforce_eager=True' or "
                    "use '--enforce-eager' in the CLI.")
        logger.info("CUDA graphs can take additional 1~3 GiB memory per GPU. "
                    "If you are running out of memory, consider decreasing "
                    "`gpu_memory_utilization` or enforcing eager mode. "
                    "You can also reduce the `max_num_seqs` as needed "
                    "to decrease memory usage.")
        start_time = time.perf_counter()

        # Prepare dummy inputs. These will be reused for all batch sizes.
        max_batch_size = max(_BATCH_SIZES_TO_CAPTURE)
        input_tokens = torch.zeros(max_batch_size, dtype=torch.long).cuda()
        input_positions = torch.zeros(max_batch_size, dtype=torch.long).cuda()
        slot_mapping = torch.empty(max_batch_size, dtype=torch.long).cuda()
        slot_mapping.fill_(_PAD_SLOT_ID)
        seq_lens = torch.ones(max_batch_size, dtype=torch.int32).cuda()
        block_tables = torch.from_numpy(self.graph_block_tables).cuda()

        extra_inputs = {
            k: torch.randn(max_batch_size, *shape, dtype=dtype).cuda()
            for k, (shape,
                    dtype) in self.model_config.extra_inputs_spec.items()
        }

        graph_batch_size = _get_graph_batch_size(
            self.scheduler_config.max_num_seqs)
        batch_size_capture_list = [
            bs for bs in _BATCH_SIZES_TO_CAPTURE if bs <= graph_batch_size
        ]

        with graph_capture() as graph_capture_context:
            # NOTE: Capturing the largest batch size first may help reduce the
            # memory usage of CUDA graph.
            for batch_size in reversed(batch_size_capture_list):
                # Create dummy attn_metadata.
                attn_metadata = self.attn_backend.make_metadata(
                    num_prefills=0,
                    num_prefill_tokens=0,
                    num_decode_tokens=batch_size,
                    slot_mapping=slot_mapping[:batch_size],
                    seq_lens=None,
                    seq_lens_tensor=seq_lens[:batch_size],
                    max_query_len=None,
                    max_prefill_seq_len=0,
                    max_decode_seq_len=self.max_seq_len_to_capture,
                    query_start_loc=None,
                    seq_start_loc=None,
                    context_lens_tensor=None,
                    block_tables=block_tables[:batch_size],
                    use_cuda_graph=True,
                )

                if self.lora_config:
                    lora_mapping = LoRAMapping(
                        [0] * batch_size,
                        [0] * batch_size,
                    )
                    self.set_active_loras(set(), lora_mapping)

                graph_runner = CUDAGraphRunner(self.model)

                model_inputs = {
                    "input_ids": input_tokens[:batch_size],
                    "positions": input_positions[:batch_size],
                    "kv_caches": kv_caches,
                    "attn_metadata": attn_metadata,
                }

                model_inputs.update(
                    {k: v[:batch_size]
                     for k, v in extra_inputs.items()})
                model_inputs = {
                    k: v
                    for k, v in model_inputs.items() if k in self.model_inputs
                }

                graph_runner.capture(
                    model_inputs,
                    memory_pool=self.graph_memory_pool,
                    stream=graph_capture_context.stream,
                )
                self.graph_memory_pool = graph_runner.graph.pool()
                self.graph_runners[batch_size] = graph_runner

        end_time = time.perf_counter()
        elapsed_time = end_time - start_time
        # This usually takes < 10 seconds.
        logger.info("Graph capturing finished in %.0f secs.", elapsed_time)

    @property
    def vocab_size(self) -> int:
        return self.model_config.get_vocab_size()


class CUDAGraphRunner:

    def __init__(self, model: nn.Module):
        self.model = model
        self.input_buffers: Dict[str, torch.Tensor] = {}
        self.output_buffers: Dict[str, torch.Tensor] = {}

        self._graph: Optional[torch.cuda.CUDAGraph] = None

    @property
    def graph(self):
        assert self._graph is not None
        return self._graph

    def capture(
        self,
        model_inputs,
        memory_pool: Optional[Tuple[int, int]],
        stream: torch.cuda.Stream,
        **kwargs,
    ) -> None:
        assert self._graph is None
        # Run the model once without capturing the graph.
        # This is to make sure that the captured graph does not include the
        # kernel launches for initial benchmarking (e.g., Triton autotune).
        self.model(
            **model_inputs,
            **kwargs,
        )
        torch.cuda.synchronize()

        # Capture the graph.
        self._graph = torch.cuda.CUDAGraph()
        with torch.cuda.graph(self._graph, pool=memory_pool, stream=stream):
            hidden_states = self.model(
                **model_inputs,
                **kwargs,
            )
        torch.cuda.synchronize()

        # Save the input and output buffers.
        self.input_buffers = {}

        if "attn_metadata" in model_inputs:
            attn_metadata: AttentionMetadata = model_inputs.pop(
                "attn_metadata")
            self.input_buffers.update({
                "slot_mapping":
                attn_metadata.slot_mapping,
                "seq_lens_tensor":
                attn_metadata.decode_metadata.seq_lens_tensor,
                "block_tables":
                attn_metadata.decode_metadata.block_tables,
            })

        self.input_buffers.update(model_inputs)
        self.output_buffers = {"hidden_states": hidden_states}
        return

    def forward(self, **model_inputs) -> torch.Tensor:
        # KV caches are fixed tensors, so we don't need to copy them.
        if "kv_caches" in model_inputs:
            del model_inputs["kv_caches"]

        # Copy the input tensors to the input buffers.
        if "attn_metadata" in model_inputs:
            attn_metadata: AttentionMetadata = model_inputs.pop(
                "attn_metadata")
            self.input_buffers["slot_mapping"].copy_(
                attn_metadata.slot_mapping, non_blocking=True)
            self.input_buffers["seq_lens_tensor"].copy_(
                attn_metadata.decode_metadata.seq_lens_tensor,
                non_blocking=True)
            self.input_buffers["block_tables"].copy_(
                attn_metadata.decode_metadata.block_tables, non_blocking=True)

        kwargs = {}  # What happens with this?
        for k, v in model_inputs.items():
            if k in self.input_buffers:
                self.input_buffers[k].copy_(v, non_blocking=True)
            else:
                kwargs[k] = v

        # Run the graph.
        self.graph.replay()

        # Return the output tensor.
        return self.output_buffers["hidden_states"]

    def __call__(self, *args, **kwargs):
        return self.forward(*args, **kwargs)


def _get_graph_batch_size(batch_size: int) -> int:
    """Returns the padded batch size given actual batch size.

    Batch sizes are 1, 2, 4, _BATCH_SIZE_ALIGNMENT,
    2*_BATCH_SIZE_ALIGNMENT, 3*_BATCH_SIZE_ALIGNMENT...
    """
    if batch_size <= 2:
        return batch_size
    elif batch_size <= 4:
        return 4
    else:
        return ((batch_size + _BATCH_SIZE_ALIGNMENT - 1) //
                _BATCH_SIZE_ALIGNMENT * _BATCH_SIZE_ALIGNMENT)


def _is_block_tables_empty(block_tables: Union[None, Dict]):
    """
    Check if block_tables is None or a dictionary with all None values.
    """
    if block_tables is None:
        return True
    if isinstance(block_tables, dict) and all(
            value is None for value in block_tables.values()):
        return True
    return False


def _rearrange_extra_tensors(sampler_output: SamplerOutput,
                             sampled_extra_tensor_data: TensorData,
                             sampling_metadata: SamplingMetadata):

    sampled_extra_tensor_data_dict: Dict[int, TensorData] = {}

    for seq_group, seq_group_outputs in zip(sampling_metadata.seq_groups,
                                            sampler_output.outputs):
        for idx, seq_output in zip(seq_group.sample_indices,
                                   seq_group_outputs.samples):
            sampled_extra_tensor_data_dict[
                seq_output.parent_seq_id] = sampled_extra_tensor_data.index(
                    idx)

    return sampled_extra_tensor_data_dict<|MERGE_RESOLUTION|>--- conflicted
+++ resolved
@@ -22,13 +22,8 @@
 from vllm.model_executor.model_loader import get_model
 from vllm.multimodal import MULTIMODAL_REGISTRY
 from vllm.sampling_params import SamplingParams
-<<<<<<< HEAD
-from vllm.sequence import (MultiModalData, SamplerOutput, SequenceData,
-                           SequenceGroupMetadata, TensorData)
-=======
 from vllm.sequence import (SamplerOutput, SequenceData, SequenceGroupMetadata,
                            TensorData)
->>>>>>> 21c10ebd
 from vllm.utils import (CudaMemoryProfiler, get_kv_cache_torch_dtype, is_hip,
                         is_pin_memory_available, make_tensor_with_pad)
 
@@ -683,13 +678,8 @@
         seq_group_metadata_list: Optional[List[SequenceGroupMetadata]],
         extra_inputs: Union[TensorData, Dict[int, TensorData], None] = None,
     ) -> Tuple[torch.Tensor, torch.Tensor, AttentionMetadata, SamplingMetadata,
-<<<<<<< HEAD
-               Set[LoRARequest], LoRAMapping, torch.Tensor,
-               Optional[TensorData]]:
-=======
                Set[LoRARequest], LoRAMapping, Dict[
                    str, torch.Tensor], Optional[TensorData]]:
->>>>>>> 21c10ebd
         if self.is_driver_worker:
             assert seq_group_metadata_list is not None
             # Prepare input tensors.
@@ -750,11 +740,7 @@
                 "selected_token_indices")
             lora_mapping = metadata_dict.pop("lora_mapping")
             lora_requests = metadata_dict.pop("lora_requests")
-<<<<<<< HEAD
-            multi_modal_input = metadata_dict.pop("multi_modal_input")
-=======
             multi_modal_kwargs = metadata_dict.pop("multi_modal_kwargs")
->>>>>>> 21c10ebd
 
             extra_inputs = TensorData(
                 **{
@@ -776,11 +762,7 @@
 
         return (input_tokens, input_positions, attn_metadata,
                 sampling_metadata, lora_requests, lora_mapping,
-<<<<<<< HEAD
-                multi_modal_input, extra_inputs)
-=======
                 multi_modal_kwargs, extra_inputs)
->>>>>>> 21c10ebd
 
     @torch.inference_mode()
     def execute_model(
@@ -791,11 +773,7 @@
         extra_outputs: Optional[Set[str]] = None,
     ) -> Optional[SamplerOutput]:
         (input_tokens, input_positions, attn_metadata, sampling_metadata,
-<<<<<<< HEAD
-         lora_requests, lora_mapping, multi_modal_input,
-=======
          lora_requests, lora_mapping, multi_modal_kwargs,
->>>>>>> 21c10ebd
          extra_inputs) = self.prepare_input_tensors(seq_group_metadata_list,
                                                     extra_inputs)
 
@@ -819,13 +797,7 @@
             "kv_caches": kv_caches,
             "attn_metadata": attn_metadata,
         }
-<<<<<<< HEAD
-        if self.vision_language_config:
-            execute_model_kwargs.update({"image_input": multi_modal_input})
-
-=======
         execute_model_kwargs.update(multi_modal_kwargs)
->>>>>>> 21c10ebd
         execute_model_kwargs.update(extra_inputs.asdict())
 
         execute_model_kwargs = {
