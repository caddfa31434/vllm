from typing import Dict, List, Optional, Set, Tuple, Union

import torch

from vllm.attention import AttentionMetadata
from vllm.config import (CacheConfig, DeviceConfig, LoadConfig, LoRAConfig,
                         ModelConfig, ParallelConfig, SchedulerConfig,
                         VisionLanguageConfig)
from vllm.distributed import broadcast_tensor_dict
from vllm.logger import init_logger
from vllm.lora.layers import LoRAMapping
from vllm.lora.request import LoRARequest
from vllm.model_executor.pooling_metadata import PoolingMetadata
from vllm.pooling_params import PoolingParams
from vllm.sequence import (PoolerOutput, SequenceData, SequenceGroupMetadata,
                           TensorData)
from vllm.worker.model_runner import ModelRunner

logger = init_logger(__name__)


class EmbeddingModelRunner(ModelRunner):

    def __init__(
        self,
        model_config: ModelConfig,
        parallel_config: ParallelConfig,
        scheduler_config: SchedulerConfig,
        device_config: DeviceConfig,
        cache_config: CacheConfig,
        load_config: LoadConfig,
        lora_config: Optional[LoRAConfig],
        kv_cache_dtype: Optional[str] = "auto",
        is_driver_worker: bool = False,
        vision_language_config: Optional[VisionLanguageConfig] = None,
    ):
        super().__init__(model_config,
                         parallel_config,
                         scheduler_config,
                         device_config,
                         cache_config,
                         load_config,
                         lora_config=lora_config,
                         kv_cache_dtype=kv_cache_dtype,
                         is_driver_worker=is_driver_worker,
                         vision_language_config=vision_language_config)

    @torch.inference_mode()
    def execute_model(
        self,
        seq_group_metadata_list: Optional[List[SequenceGroupMetadata]],
        kv_caches: List[torch.Tensor],
<<<<<<< HEAD
        extra_inputs: Optional[TensorData] = None,
=======
        extra_inputs: Union[TensorData, Dict[int, TensorData], None] = None,
>>>>>>> 21c10ebd
        extra_outputs: Optional[Set[str]] = None,
    ) -> Optional[PoolerOutput]:
        (input_tokens, input_positions, attn_metadata, pooling_metadata,
         lora_requests, lora_mapping, multi_modal_input,
         _) = self.prepare_input_tensors(seq_group_metadata_list)

        if self.lora_config:
            self.set_active_loras(lora_requests, lora_mapping)

        # Currently cuda graph is only supported by the decode phase.
        prefill_meta = attn_metadata.prefill_metadata
        decode_meta = attn_metadata.decode_metadata
        if prefill_meta is None and decode_meta.use_cuda_graph:
            graph_batch_size = input_tokens.shape[0]
            model_executable = self.graph_runners[graph_batch_size]
        else:
            model_executable = self.model

        num_layers = self.model_config.get_num_layers(self.parallel_config)
        kv_caches = [None] * num_layers

        execute_model_kwargs = {
            "input_ids": input_tokens,
            "positions": input_positions,
            "kv_caches": kv_caches,
            "attn_metadata": attn_metadata,
        }
        if self.vision_language_config:
            execute_model_kwargs.update({"image_input": multi_modal_input})
        hidden_states = model_executable(**execute_model_kwargs)

        # Only perform pooling in the driver worker.
        if not self.is_driver_worker:
            return None

        return self.model.pooler(hidden_states=hidden_states,
                                 pooling_metadata=pooling_metadata)

    def prepare_input_tensors(
        self,
        seq_group_metadata_list: Optional[List[SequenceGroupMetadata]],
        extra_inputs: Union[TensorData, Dict[int, TensorData], None] = None,
    ) -> Tuple[torch.Tensor, torch.Tensor, AttentionMetadata, PoolingMetadata,
<<<<<<< HEAD
               Set[LoRARequest], LoRAMapping, torch.Tensor,
               Optional[TensorData]]:
=======
               Set[LoRARequest], LoRAMapping, Dict[
                   str, torch.Tensor], Optional[TensorData]]:
>>>>>>> 21c10ebd
        if self.is_driver_worker:
            assert seq_group_metadata_list is not None
            # Prepare input tensors.
            (
                input_tokens,
                input_positions,
                attn_metadata,
                seq_lens,
                _,
                lora_mapping,
                lora_requests,
                multi_modal_kwargs,
                slot_mapping,
                num_prefill_tokens,
                num_decode_tokens,
                num_prefills,
            ) = self._prepare_model_input(seq_group_metadata_list)
            # Prepare PoolingMetadata
            pooling_metadata = self._prepare_pooling(seq_group_metadata_list,
                                                     seq_lens)

            metadata_dict = {
                "input_tokens": input_tokens,
                "input_positions": input_positions,
                "lora_requests": lora_requests,
                "lora_mapping": lora_mapping,
                "multi_modal_kwargs": multi_modal_kwargs,
                "num_prefill_tokens": num_prefill_tokens,
                "num_decode_tokens": num_decode_tokens,
                "slot_mapping": slot_mapping,
                "num_prefills": num_prefills,
            }
            if attn_metadata:
                metadata_dict.update(attn_metadata.asdict_zerocopy())
            broadcast_tensor_dict(metadata_dict, src=0)
        else:
            metadata_dict = broadcast_tensor_dict(src=0)
            input_tokens = metadata_dict.pop("input_tokens")
            input_positions = metadata_dict.pop("input_positions")
            lora_mapping = metadata_dict.pop("lora_mapping")
            lora_requests = metadata_dict.pop("lora_requests")
            multi_modal_kwargs = metadata_dict.pop("multi_modal_kwargs")
            if metadata_dict:
                attn_metadata = self.attn_backend.make_metadata(
                    **metadata_dict)
            else:
                attn_metadata = None
            pooling_metadata = PoolingMetadata(seq_groups=None,
                                               seq_data=None,
                                               prompt_lens=None)

        return (input_tokens, input_positions, attn_metadata, pooling_metadata,
<<<<<<< HEAD
                lora_requests, lora_mapping, multi_modal_input, None)
=======
                lora_requests, lora_mapping, multi_modal_kwargs, None)
>>>>>>> 21c10ebd

    def _prepare_pooling(
        self,
        seq_group_metadata_list: List[SequenceGroupMetadata],
        prompt_lens: List[int],
    ) -> PoolingMetadata:
        """Prepare PoolingMetadata for the sequence group metadata list."""
        seq_groups: List[Tuple[List[int], PoolingParams]] = []
        for i, seq_group_metadata in enumerate(seq_group_metadata_list):
            seq_ids = list(seq_group_metadata.seq_data.keys())
            pooling_params = seq_group_metadata.pooling_params
            seq_groups.append((seq_ids, pooling_params))

        seq_data: Dict[int, SequenceData] = {}
        for seq_group_metadata in seq_group_metadata_list:
            seq_data.update(seq_group_metadata.seq_data)

        pooling_metadata = PoolingMetadata(
            seq_groups=seq_groups,
            seq_data=seq_data,
            prompt_lens=prompt_lens,
        )

        return pooling_metadata<|MERGE_RESOLUTION|>--- conflicted
+++ resolved
@@ -50,11 +50,7 @@
         self,
         seq_group_metadata_list: Optional[List[SequenceGroupMetadata]],
         kv_caches: List[torch.Tensor],
-<<<<<<< HEAD
-        extra_inputs: Optional[TensorData] = None,
-=======
         extra_inputs: Union[TensorData, Dict[int, TensorData], None] = None,
->>>>>>> 21c10ebd
         extra_outputs: Optional[Set[str]] = None,
     ) -> Optional[PoolerOutput]:
         (input_tokens, input_positions, attn_metadata, pooling_metadata,
@@ -98,13 +94,8 @@
         seq_group_metadata_list: Optional[List[SequenceGroupMetadata]],
         extra_inputs: Union[TensorData, Dict[int, TensorData], None] = None,
     ) -> Tuple[torch.Tensor, torch.Tensor, AttentionMetadata, PoolingMetadata,
-<<<<<<< HEAD
-               Set[LoRARequest], LoRAMapping, torch.Tensor,
-               Optional[TensorData]]:
-=======
                Set[LoRARequest], LoRAMapping, Dict[
                    str, torch.Tensor], Optional[TensorData]]:
->>>>>>> 21c10ebd
         if self.is_driver_worker:
             assert seq_group_metadata_list is not None
             # Prepare input tensors.
@@ -157,11 +148,7 @@
                                                prompt_lens=None)
 
         return (input_tokens, input_positions, attn_metadata, pooling_metadata,
-<<<<<<< HEAD
-                lora_requests, lora_mapping, multi_modal_input, None)
-=======
                 lora_requests, lora_mapping, multi_modal_kwargs, None)
->>>>>>> 21c10ebd
 
     def _prepare_pooling(
         self,
