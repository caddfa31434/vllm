--- conflicted
+++ resolved
@@ -8,7 +8,7 @@
                            SequenceGroupMetadata)
 from vllm.spec_decode.interfaces import SpeculativeProposals
 from vllm.spec_decode.proposer_worker_base import ProposerWorkerBase
-from vllm.spec_decode.top1_proposer import Top1Proposer
+from vllm.spec_decode.top1_proposer import TopKProposer
 from vllm.worker.worker import Worker
 
 
@@ -28,12 +28,12 @@
         super().__init__(*args, **kwargs)
 
         # Lazy initialization list.
-        self._proposer: Top1Proposer
+        self._proposer: TopKProposer
 
     def init_device(self):
         super().init_device()
 
-        self._proposer = Top1Proposer(
+        self._proposer = TopKProposer(
             weakref.proxy(self),  # type: ignore[arg-type]
             self.device,
             self.vocab_size,
@@ -126,12 +126,8 @@
 
     @staticmethod
     def _shallow_copy_inputs(
-<<<<<<< HEAD
-        seq_group_metadata_list: List[SequenceGroupMetadata]
-=======
-        self, seq_group_metadata_list: List[SequenceGroupMetadata],
+        seq_group_metadata_list: List[SequenceGroupMetadata],
         num_lookahead_slot_mapping_dirty_offset: int
->>>>>>> 63c6bbd8
     ) -> List[SequenceGroupMetadata]:
         """Copy input data structures to remove side-effects when input data
         structures are shared with other modules.
