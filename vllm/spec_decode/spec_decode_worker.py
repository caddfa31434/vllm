--- conflicted
+++ resolved
@@ -9,6 +9,7 @@
 from vllm.sequence import (ExecuteModelRequest, SamplerOutput,
                            SequenceGroupMetadata, TensorData)
 from vllm.spec_decode.batch_expansion import BatchExpansionTop1Scorer
+from vllm.spec_decode.eagle_scorer import EagleScorer
 from vllm.spec_decode.interfaces import (SpeculativeProposals,
                                          SpeculativeScorer, SpeculativeScores)
 from vllm.spec_decode.metrics import AsyncMetricsCollector
@@ -183,10 +184,18 @@
 
         self._metrics.init_gpu_tensors(self.rank)
         self.rejection_sampler.init_gpu_tensors(self.rank)
-        self.scorer = BatchExpansionTop1Scorer(
-            scorer_worker=self.scorer_worker,
-            device=self.device,
-            vocab_size=self._vocab_size)
+
+        if self.proposer_worker.model_config.hf_config.model_type == "eagle":
+            self.scorer = EagleScorer(
+                scorer_worker=self.scorer_worker,
+                device=self.device,
+                vocab_size=self._vocab_size)
+        else :
+            self.scorer = BatchExpansionTop1Scorer(
+                scorer_worker=self.scorer_worker,
+                device=self.device,
+                vocab_size=self._vocab_size)
+
 
         self._configure_model_sampler_for_spec_decode()
 
@@ -381,33 +390,25 @@
         data = broadcast_tensor_dict(src=self._driver_rank)
         if not data:
             return False
-<<<<<<< HEAD
-        num_lookahead_slots = data["num_lookahead_slots"]
+
+        num_speculative_tokens = data["num_speculative_tokens"]
         disable_all_speculation = data["disable_all_speculation"]
-=======
-        num_speculative_tokens = data["num_speculative_tokens"]
->>>>>>> 63c6bbd8
 
         # Even if num_speculative_tokens is zero, we want to run the proposer model
         # as it may have KV.
         #
         # We run the proposer once per lookahead slot. In the future we should
         # delegate how many times it runs to the proposer.
-<<<<<<< HEAD
-
-        no_spec = num_lookahead_slots == 0 or disable_all_speculation
+        no_spec = num_speculative_tokens == 0 or disable_all_speculation
 
         # For no_spec case, execute scorer first since that's how it's done
         # in driver worker
         if no_spec:
             self.scorer_worker.execute_model()
 
-        num_steps = num_lookahead_slots if isinstance(self.proposer_worker,
+        num_steps = num_speculative_tokens if isinstance(self.proposer_worker,
                                                       MultiStepWorker) else 1
         for _ in range(max(num_steps, 1)):
-=======
-        for _ in range(max(num_speculative_tokens, 1)):
->>>>>>> 63c6bbd8
             self.proposer_worker.execute_model()
 
         if not no_spec:
@@ -441,25 +442,17 @@
 
         accepted_token_ids, target_logprobs = self._verify_tokens(
             execute_model_req.seq_group_metadata_list, proposal_scores,
-<<<<<<< HEAD
-            proposals, execute_model_req.num_lookahead_slots)
-=======
             proposals, execute_model_req.num_speculative_tokens)
 
         # print(f"{proposals=}")
         # print(f"{proposal_scores=}")
->>>>>>> 63c6bbd8
         print(f"{accepted_token_ids=}")
         return self._create_output_sampler_list(
             execute_model_req.seq_group_metadata_list,
             accepted_token_ids,
             target_logprobs=target_logprobs,
-<<<<<<< HEAD
-            k=execute_model_req.num_lookahead_slots,
+            k=execute_model_req.num_speculative_tokens,
             extra_tensor_data=proposal_scores.extra_tensor_data)
-=======
-            k=execute_model_req.num_speculative_tokens)
->>>>>>> 63c6bbd8
 
     @nvtx_range("spec_decode_worker._verify_tokens")
     def _verify_tokens(
@@ -523,12 +516,17 @@
         accepted_token_ids = torch.cat(
             [accepted_token_ids, non_spec_token_ids])
         
-        # Get log probabilities according to best_candidate_index
+        # Select log probabilities according to best_candidate_index
         logprobs = proposal_scores.logprobs[torch.arange(proposal_scores.logprobs.size(0)), best_candidate_index, :, :]
+
+        # Select proposal_scores.extra_tensor_data according to best_candidate_index
+        for k in proposal_scores.extra_tensor_data:
+            proposal_scores.extra_tensor_data[k] = proposal_scores.extra_tensor_data[k][torch.arange(proposal_scores.logprobs.size(0)), best_candidate_index, :, ]
 
         # Rearrange so that results are in the order of the original seq group
         # metadata.
         accepted_token_ids[original_indices] = accepted_token_ids.clone()
+
 
         return accepted_token_ids, logprobs
 
