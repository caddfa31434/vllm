from functools import cached_property
from typing import Any, Dict, List, Optional, Tuple

import torch

from vllm.distributed.communication_op import broadcast_tensor_dict
from vllm.logger import init_logger
from vllm.model_executor.layers.rejection_sampler import RejectionSampler
from vllm.sequence import (ExecuteModelRequest, ExtraTensorData, SamplerOutput,
                           SequenceGroupMetadata)
from vllm.spec_decode.batch_expansion import BatchExpansionTop1Scorer
from vllm.spec_decode.interfaces import (SpeculativeProposals,
                                         SpeculativeScorer, SpeculativeScores)
from vllm.spec_decode.metrics import AsyncMetricsCollector
from vllm.spec_decode.multi_head_worker import MultiHeadWorker
from vllm.spec_decode.multi_step_worker import MultiStepWorker
from vllm.spec_decode.ngram_worker import NGramWorker
from vllm.spec_decode.util import (create_sequence_group_output,
                                   get_all_num_logprobs, get_all_seq_ids,
                                   get_sampled_token_logprobs, nvtx_range,
                                   split_batch_by_proposal_len)
from vllm.worker.worker import Worker
from vllm.worker.worker_base import LoraNotSupportedWorkerBase, WorkerBase

logger = init_logger(__name__)


def create_spec_worker(*args, **kwargs) -> "SpecDecodeWorker":
    """Helper method that is the entrypoint for Executors which use
    WorkerWrapper. It constructs a SpecDecodeWorker from the speculative config.
    """
    assert "speculative_config" in kwargs
    speculative_config = kwargs.get("speculative_config")
    assert speculative_config is not None

    target_worker = Worker(*args, **kwargs)

    draft_worker_kwargs = kwargs.copy()
    # Override draft-model specific worker args.
    draft_worker_kwargs.update(
        model_config=speculative_config.draft_model_config,
        parallel_config=speculative_config.draft_parallel_config,
        ngram_prompt_lookup_max=speculative_config.ngram_prompt_lookup_max,
        ngram_prompt_lookup_min=speculative_config.ngram_prompt_lookup_min,
        # TODO allow draft-model specific load config.
        #load_config=load_config,
    )

    spec_decode_worker = SpecDecodeWorker.create_worker(
        scorer_worker=target_worker,
        draft_worker_kwargs=draft_worker_kwargs,
        disable_by_batch_size=speculative_config.
        speculative_disable_by_batch_size,
    )

    return spec_decode_worker


class SpecDecodeWorker(LoraNotSupportedWorkerBase):
    """Worker which implements speculative decoding.

    Speculative decoding reduces decoding per-token latency by using a proposal
    method, such as a small draft model, to speculate ahead of a larger LLM. The
    probabilities of the speculative tokens are then determined by the larger
    LLM, after which some verification routine determines which (if any) of the
    speculative tokens are accepted by the larger LLM.

    See https://github.com/vllm-project/vllm/pull/2188 and
    https://github.com/vllm-project/vllm/pull/3103 for more info.

    The current implementation has the following limitations:
    * Only draft-model proposal is implemented (contributions for more forms are
        welcome!).
    * Only top-1 proposal and scoring are implemented. Tree-attention is left as
        future work.
    * Only lossless rejection sampling is supported. Contributions adding lossy
        verification routines are welcome (e.g. Medusa's typical acceptance).
    * All sequences in a batch must have the same proposal length, or zero. This
        can be improved by having per-sequence speculation in the future.
    * The scoring forward pass is done without an MQA kernel, which is
        suboptimal especially as the batch size, proposal length, and sequence
        lengths grow. Contributions to add a MQA scoring are welcome once
        correctness tests pass.
        More info here https://docs.google.com/document/d/1T-JaS2T1NRfdP51qzqpyakoCXxSXTtORppiwaj5asxA/edit.
    """

    @classmethod
    def create_worker(
        cls,
        scorer_worker: WorkerBase,
        draft_worker_kwargs: Dict[str, Any],
        disable_by_batch_size: Optional[int],
    ) -> "SpecDecodeWorker":

        ngram_prompt_lookup_max = (
            draft_worker_kwargs.pop("ngram_prompt_lookup_max"))
        ngram_prompt_lookup_min = (
            draft_worker_kwargs.pop("ngram_prompt_lookup_min"))

        disable_bonus_tokens = True
        if ngram_prompt_lookup_max > 0:
            disable_bonus_tokens = False
            proposer_worker = NGramWorker(**draft_worker_kwargs)
            proposer_worker.set_ngram_window_size(ngram_prompt_lookup_min,
                                                  ngram_prompt_lookup_max)
        elif draft_worker_kwargs[
                "model_config"].hf_config.model_type == "medusa":
            disable_bonus_tokens = False
            proposer_worker = MultiHeadWorker(**draft_worker_kwargs)
        else:
            proposer_worker = MultiStepWorker(**draft_worker_kwargs)

        logger.info("Configuring SpecDecodeWorker with proposer=%s",
                    type(proposer_worker))

        return SpecDecodeWorker(
            proposer_worker,
            scorer_worker,
            disable_by_batch_size=disable_by_batch_size,
            rejection_sampler=RejectionSampler(
                disable_bonus_tokens=disable_bonus_tokens, ))

    def __init__(
        self,
        proposer_worker: WorkerBase,
        scorer_worker: WorkerBase,
        rejection_sampler: RejectionSampler,
        metrics_collector: Optional[AsyncMetricsCollector] = None,
        disable_by_batch_size: Optional[int] = None,
    ):
        """
        Create a SpecDecodeWorker.

        Args:
            proposer_worker: A worker that can produce speculative tokens for
                sequences.
            scorer_worker: A worker that produces probabilities of speculative
                tokens according to some base model. Typically a vanilla vLLM
                Worker.
            rejection_sampler: A Torch module used to perform modified rejection
                sampling for speculative decoding.
            disable_by_batch_size: If the batch size is larger than this,
                disable speculative decoding for new incoming requests.
            metrics_collector: Helper class for collecting metrics; can be set
                for testing purposes.
        """
        self.proposer_worker = proposer_worker
        self.scorer_worker = scorer_worker
        self.disable_by_batch_size = disable_by_batch_size or float("inf")
        self.rejection_sampler = rejection_sampler

        self._metrics = AsyncMetricsCollector(
            rejection_sampler
        ) if metrics_collector is None else metrics_collector

        self.probs_dtype = self.rejection_sampler.probs_dtype
        self.token_id_dtype = self.rejection_sampler.token_id_dtype

        # Lazy initiazliation.
        self.scorer: SpeculativeScorer

    def init_device(self) -> None:
        """Initialize both scorer and proposer models.
        """
        # The scorer worker model is initialized first in case the proposer
        # model has a smaller TP degree than the target worker.
        self.scorer_worker.init_device()
        self.proposer_worker.init_device()

        # NOTE(cade): load_model is not part of the WorkerBase interface.
        self.scorer_worker.load_model()
        self.proposer_worker.load_model()

        self._metrics.init_gpu_tensors(self.rank)
        self.rejection_sampler.init_gpu_tensors(self.rank)
        self.scorer = BatchExpansionTop1Scorer(
            scorer_worker=self.scorer_worker,
            device=self.device,
            vocab_size=self._vocab_size)

        self._configure_model_sampler_for_spec_decode()

    def load_model(self, *args, **kwargs):
        pass

    def _configure_model_sampler_for_spec_decode(self):
        """Configure model sampler to emit GPU tensors. This allows spec decode
        to keep data on device without transferring to CPU and serializing,
        which significantly reduces overhead of rejection sampling.

        NOTE(cade): This breaks abstraction boundaries pretty badly. The better
        design is to have the "move to CPU and serialize" sampling decision be
        done outside of the model/sampler; this way the "last-mile" worker
        object which interfaces with the scheduler can serialize and incur the
        performance hit as necessary. This allows us to run the worker several
        iterations in a row without incurring the "move to CPU and serialize"
        performance penalty.

        Since this requires a large change to vLLM, we defer it to later and
        temporarily accept this broken abstraction boundary.

        NOTE(cade): This will require a special check if the proposer worker
        does not have a sampler (e.g. ngram speculation).
        """
        (self.scorer_worker.model_runner.model.sampler.include_gpu_probs_tensor
         ) = True
        self.proposer_worker.set_include_gpu_probs_tensor()

    def determine_num_available_blocks(self) -> Tuple[int, int]:
        """Determine the number of cache blocks to use.

        This is done by profiling the scorer model (which is typically the
        larger of the two). Then the total memory which would be used by the
        scorer cache is divided evenly between the proposer and scorer model KV,
        such that the number of blocks is equal in both KV caches.
        """
        num_gpu_blocks, num_cpu_blocks = (
            self.scorer_worker.determine_num_available_blocks())

        scorer_cache_block_size_bytes = (
            self.scorer_worker.get_cache_block_size_bytes())
        proposer_cache_block_size_bytes = (
            self.proposer_worker.get_cache_block_size_bytes())

        new_num_gpu_blocks = split_num_cache_blocks_evenly(
            scorer_cache_block_size_bytes, proposer_cache_block_size_bytes,
            num_gpu_blocks)
        return new_num_gpu_blocks, num_cpu_blocks

    def initialize_cache(self, num_gpu_blocks: int,
                         num_cpu_blocks: int) -> None:
        """Initialize the cache engine of the scorer and proposer workers.
        """
        self.scorer_worker.initialize_cache(num_gpu_blocks=num_gpu_blocks,
                                            num_cpu_blocks=num_cpu_blocks)
        self.proposer_worker.initialize_cache(num_gpu_blocks=num_gpu_blocks,
                                              num_cpu_blocks=num_cpu_blocks)

    @torch.inference_mode()
    def execute_model(
        self,
        execute_model_req: Optional[ExecuteModelRequest] = None
    ) -> List[SamplerOutput]:
        """Perform speculative decoding on the input batch.
        """
        if self.rank != self._driver_rank:
            self._run_non_driver_rank()
            return []

        if execute_model_req is None:
            # This signals that there's no more requests to process for now.
            # All workers are running infinite loop with broadcast_tensor_dict,
            # and it stops the loop when the driver broadcasts an empty input.
            # Send an empty input to notify all other workers to stop their
            # execution loop.
            broadcast_tensor_dict({}, src=0)
            return []

        disable_all_speculation = self._should_disable_all_speculation(
            execute_model_req)
        num_lookahead_slots = execute_model_req.num_lookahead_slots

        # Broadcast how many lookahead slots are scheduled for this step, and
        # whether all speculation is disabled, to all non-driver workers.

        # This is required as if the number of draft model runs changes
        # dynamically, the non-driver workers won't know unless we perform a
        # communication to inform then.
        broadcast_dict = dict(
            num_lookahead_slots=num_lookahead_slots,
            disable_all_speculation=disable_all_speculation,
        )
        broadcast_tensor_dict(broadcast_dict, src=self._driver_rank)

        assert execute_model_req.seq_group_metadata_list is not None, (
            "speculative decoding requires non-None seq_group_metadata_list")

        self._maybe_disable_speculative_tokens(
            disable_all_speculation, execute_model_req.seq_group_metadata_list)

<<<<<<< HEAD
        execute_model_req.extra_outputs = self.proposer_worker.extra_inputs\
                                                              .copy()

        # If no spec tokens, call the proposer and scorer workers normally.
        # Used for prefill.
=======
        # Speculative decoding is disabled in the following cases:
        # 1. Prefill phase: Speculative decoding is not
        #    used during the prefill phase.
        # 2. Auto-disable enabled: The running queue size exceeds
        #    the specified threshold.
        # 3. No request: There are no requests in the batch.
        # In any of these cases, the proposer and scorer workers
        # are called normally.
>>>>>>> d4f39859
        if num_lookahead_slots == 0 or len(
                execute_model_req.seq_group_metadata_list
        ) == 0 or disable_all_speculation:
            return self._run_no_spec(execute_model_req,
                                     skip_proposer=disable_all_speculation)

        return self._run_speculative_decoding_step(execute_model_req,
                                                   num_lookahead_slots)

    @torch.inference_mode()
    def start_worker_execution_loop(self) -> None:
        """Execute model loop to perform speculative decoding
        in parallel worker."""
        while self._run_non_driver_rank():
            pass

    def _should_disable_all_speculation(
            self, execute_model_req: ExecuteModelRequest) -> bool:
        # When the batch size is too large, disable speculative decoding
        # to stop trading off throughput for latency.
        disable_all_speculation = (execute_model_req.running_queue_size >=
                                   self.disable_by_batch_size)

        return disable_all_speculation

    def _maybe_disable_speculative_tokens(
            self, disable_all_speculation: bool,
            seq_group_metadata_list: List[SequenceGroupMetadata]) -> None:
        if not disable_all_speculation:
            return

        for seq_group_metadata in seq_group_metadata_list:
            # Once num_speculative_tokens is set to 0, the spec decode
            # of this request will be disabled forever.
            # TODO(comaniac): We currently store spec decoding specific
            # state in the global data structure, but we should maintain
            # this state within spec decode worker.
            seq_group_metadata.num_speculative_tokens = 0

    @nvtx_range("spec_decode_worker._run_no_spec")
    def _run_no_spec(self, execute_model_req: ExecuteModelRequest,
                     skip_proposer: bool) -> List[SamplerOutput]:
        """Run a single generation step without any speculation. The input is
        sent to the proposer and scorer model so that the KV cache is consistent
        between the two. When skip_proposer is True, the proposer model is
        not called, meaning that the kv-cache in proposer for requests is not
        updated, so they cannot enable spec decode in the rest decoding.
        """
        sampler_output = self.scorer_worker.execute_model(execute_model_req)
        assert len(sampler_output) == 1
        sampler_output = sampler_output[0]

        execute_model_req.extra_outputs.clear()
        execute_model_req.extra_inputs = sampler_output.extra_tensor_data

        if not skip_proposer:
            self.proposer_worker.execute_model(execute_model_req)

        # Clear device tensors from sampler output. This reduces communication
        # overhead when the engine runs in a different process than the workers.
        sampler_output.probs = None
        sampler_output.sampled_tokens = None
        sampler_output.logprobs = None
        return [sampler_output]

    def _run_non_driver_rank(self) -> bool:
        """Run proposer and verifier model in non-driver workers. This is used
        for both speculation cases (num_lookahead_slots>0) and non-speculation
        cases (e.g. prefill).

        Returns True iff there are remaining sequences to process.
        """
        assert self.rank != self._driver_rank

        data = broadcast_tensor_dict(src=self._driver_rank)
        if not data:
            return False
        num_lookahead_slots = data["num_lookahead_slots"]

        # Even if num_lookahead_slots is zero, we want to run the proposer model
        # as it may have KV.
        #
        # We run the proposer once per lookahead slot. In the future we should
        # delegate how many times it runs to the proposer.
        for _ in range(max(num_lookahead_slots, 1)):
            self.proposer_worker.execute_model()

        self.scorer_worker.execute_model()
        return True

    @nvtx_range("spec_decode_worker._run_speculative_decoding_step")
    def _run_speculative_decoding_step(
            self, execute_model_req: ExecuteModelRequest,
            num_lookahead_slots: int) -> List[SamplerOutput]:
        """Execute a single step of speculative decoding.

        This invokes the proposer worker to get k speculative tokens for each
        sequence, then scores each speculative token using the scoring worker.

        Returns a list of SamplerOutput, each containing a single token per
        sequence.
        """
        assert num_lookahead_slots == execute_model_req.num_lookahead_slots

        # Generate proposals using draft worker.
        proposals = self.proposer_worker.get_spec_proposals(execute_model_req)

        proposal_scores = self.scorer.score_proposals(
            execute_model_req,
            proposals,
        )

        accepted_token_ids, target_logprobs = self._verify_tokens(
            execute_model_req.seq_group_metadata_list, proposal_scores,
            proposals, execute_model_req.num_lookahead_slots)

        return self._create_output_sampler_list(
            execute_model_req.seq_group_metadata_list,
            accepted_token_ids,
            target_logprobs=target_logprobs,
            k=execute_model_req.num_lookahead_slots,
            extra_tensor_data=proposal_scores.extra_tensor_data)

    @nvtx_range("spec_decode_worker._verify_tokens")
    def _verify_tokens(
        self,
        seq_group_metadata_list: List[SequenceGroupMetadata],
        proposal_scores: SpeculativeScores,
        proposals: SpeculativeProposals,
        max_proposal_len: int,
    ) -> Tuple[torch.Tensor, torch.Tensor]:
        """Determine which speculative tokens are accepted using the
        probabilities of each token according to the proposer and scorer models.

        Returns a tuple of Tensors, one for the accepted token ids and one for
        the logprobs according to the scoring model.
        """
        proposal_lens_list = proposals.proposal_lens.tolist()

        # vLLM currently only supports proposal lens equal to zero or the batch
        # proposal len. This adds some complexity (splitting the batch into spec
        # and non spec sequences) and should be removed in the future. It can be
        # done by supporting per-sequence proposal lens.
        _, spec_indices = split_batch_by_proposal_len(
            seq_group_metadata_list,
            proposal_lens_list,
            select_proposal_len_zero=False)
        _, non_spec_indices = split_batch_by_proposal_len(
            seq_group_metadata_list,
            proposal_lens_list,
            select_proposal_len_zero=True)
        original_indices = spec_indices + non_spec_indices

        # Get probabilities of target model, excluding bonus token.
        proposal_verifier_probs = proposal_scores.probs[spec_indices, :-1]

        # Get non-speculative sampled tokens from target model.
        non_spec_token_ids = proposal_scores.token_ids[non_spec_indices]

        # Get bonus tokens from target model.
        bonus_token_ids = proposal_scores.token_ids[spec_indices, -1:]

        # Get probabilities according to proposal method.
        proposal_probs = proposals.proposal_probs[spec_indices]

        # Get proposed tokens.
        proposal_token_ids = proposals.proposal_token_ids[spec_indices]

        accepted_token_ids = self.rejection_sampler(
            target_probs=proposal_verifier_probs,
            bonus_token_ids=bonus_token_ids,
            draft_probs=proposal_probs,
            draft_token_ids=proposal_token_ids,
        )

        # Append output tokens from non-speculative sequences to
        # the accepted token ids tensor.
        non_spec_token_ids = non_spec_token_ids.expand(-1, max_proposal_len +
                                                       1).clone()
        non_spec_token_ids[:, 1:] = -1
        accepted_token_ids = torch.cat(
            [accepted_token_ids, non_spec_token_ids])
        logprobs = proposal_scores.logprobs

        # Rearrange so that results are in the order of the original seq group
        # metadata.
        accepted_token_ids[original_indices] = accepted_token_ids.clone()

        return accepted_token_ids, logprobs

    def _create_output_sampler_list(
        self,
        seq_group_metadata_list: List[SequenceGroupMetadata],
        accepted_token_ids: torch.Tensor,  # shape: [batch_size, k+1]
        target_logprobs: torch.Tensor,  # shape: [batch_size, k+1, vocab_size]
        k: int,
        extra_tensor_data: Optional[ExtraTensorData] = None,
    ) -> List[SamplerOutput]:
        """Given the accepted token ids, create a list of SamplerOutput.

        The output is padded with -1 tokens such that each sequence has
        the same number of outputs.
        """
        batch_size, num_steps = accepted_token_ids.shape

        # Organize input tensors by step instead of by sequence.
        target_logprobs_by_step = target_logprobs.transpose(0, 1)
        accepted_token_ids_by_step = accepted_token_ids.transpose(0, 1)

        # Get the logprobs/rank of the accepted tokens.
        (accepted_token_id_ranks_by_step,
         accepted_token_id_logprobs_by_step) = get_sampled_token_logprobs(
             logprob_tensor=target_logprobs_by_step,
             sampled_token_ids=accepted_token_ids_by_step,
         )

        # Get the top-k logprobs (which may or may not include the logprob of
        # the accepted token).
        (topk_logprobs_by_step,
         topk_indices_by_step) = target_logprobs_by_step.topk(
             k=self.scorer_worker.model_config.max_logprobs,
             dim=-1,
         )

        # Get the sequence ids and num_logprobs (sampling parameter) in the
        # batch.
        seq_ids = get_all_seq_ids(seq_group_metadata_list)
        num_logprobs_per_seq = get_all_num_logprobs(seq_group_metadata_list)

        # Serialize all tensors to CPU Python lists.
        accepted_token_ids_by_step = accepted_token_ids_by_step.tolist()
        accepted_token_id_ranks_by_step = (
            accepted_token_id_ranks_by_step.tolist())
        accepted_token_id_logprobs_by_step = (
            accepted_token_id_logprobs_by_step.tolist())
        topk_logprobs_by_step = topk_logprobs_by_step.tolist()
        topk_indices_by_step = topk_indices_by_step.tolist()

        # Construct the output on a per-step, per-sequence basis.
        sampler_output_list = []
        for step_index in range(num_steps):
            if all(token_id == -1
                   for token_id in accepted_token_ids_by_step[step_index]):
                break

            step_output_token_ids = []
            for sequence_index in range(batch_size):
                # Each sequence may have a different num_logprobs; retrieve it.
                num_logprobs = num_logprobs_per_seq[sequence_index]

                step_output_token_ids.append(
                    create_sequence_group_output(
                        token_id=accepted_token_ids_by_step[step_index]
                        [sequence_index],
                        token_id_logprob_rank=accepted_token_id_ranks_by_step[
                            step_index][sequence_index],
                        token_id_logprob=accepted_token_id_logprobs_by_step[
                            step_index][sequence_index],
                        seq_id=seq_ids[sequence_index],
                        topk_token_ids=topk_indices_by_step[step_index]
                        [sequence_index][:num_logprobs],
                        topk_logprobs=topk_logprobs_by_step[step_index]
                        [sequence_index][:num_logprobs],
                        extra_tensor_data=None if
                        extra_tensor_data is None else extra_tensor_data.index(
                            sequence_index, step_index),
                    ))

            sampler_output_list.append(
                SamplerOutput(outputs=step_output_token_ids))

        maybe_rejsample_metrics = (
            self._metrics.maybe_collect_rejsample_metrics(k))
        if maybe_rejsample_metrics is not None:
            sampler_output_list[
                0].spec_decode_worker_metrics = maybe_rejsample_metrics

        return sampler_output_list

    @cached_property
    def _vocab_size(self) -> int:
        """Get the vocab size of the model and make sure it's consistent between
        draft and target workers.
        """
        vocab_sizes = [
            worker.vocab_size
            for worker in [self.proposer_worker, self.scorer_worker]
        ]
        assert all(vocab_sizes[0] == vocab_size for vocab_size in vocab_sizes)
        return vocab_sizes[0]

    @property
    def rank(self):
        return self.scorer_worker.rank

    @property
    def device(self):
        return self.scorer_worker.device

    @property
    def _driver_rank(self) -> int:
        return 0

    def get_cache_block_size_bytes(self):
        """Return the size of a cache block in bytes.
        
        This function is only used to compose workers within a SpecDecodeWorker.
        We leave composing a SpecDecodeWorker within a SpecDecodeWorker
        undefined for now, although it could be implemented in the future.
        See https://arxiv.org/abs/2308.04623.
        """
        raise NotImplementedError


def split_num_cache_blocks_evenly(scorer_cache_block_size_bytes: int,
                                  proposer_cache_block_size_bytes: int,
                                  total_num_gpu_blocks: int) -> int:
    """Given total_num_gpu_blocks, the number of GPU blocks that could be
    allocate to the target model, this function calculates how many blocks
    should be given to the draft and target model.

    Note that usually the block size, in bytes, of each model is different,
    as it's a function of number of KV/layer, number of heads, and hidden
    dimension size.

    Since the target and draft models allocate the same number of blocks, we
    simply calculate the number of blocks where if allocated by both models,
    the total memory usage from KV cache is no larger than the number of
    blocks allocatable by the target model alone.
    """
    new_num_gpu_blocks = int(
        total_num_gpu_blocks * scorer_cache_block_size_bytes /
        (proposer_cache_block_size_bytes + scorer_cache_block_size_bytes))

    return new_num_gpu_blocks<|MERGE_RESOLUTION|>--- conflicted
+++ resolved
@@ -278,13 +278,12 @@
         self._maybe_disable_speculative_tokens(
             disable_all_speculation, execute_model_req.seq_group_metadata_list)
 
-<<<<<<< HEAD
         execute_model_req.extra_outputs = self.proposer_worker.extra_inputs\
                                                               .copy()
 
         # If no spec tokens, call the proposer and scorer workers normally.
         # Used for prefill.
-=======
+
         # Speculative decoding is disabled in the following cases:
         # 1. Prefill phase: Speculative decoding is not
         #    used during the prefill phase.
@@ -293,7 +292,6 @@
         # 3. No request: There are no requests in the batch.
         # In any of these cases, the proposer and scorer workers
         # are called normally.
->>>>>>> d4f39859
         if num_lookahead_slots == 0 or len(
                 execute_model_req.seq_group_metadata_list
         ) == 0 or disable_all_speculation:
