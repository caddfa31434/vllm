--- conflicted
+++ resolved
@@ -56,12 +56,9 @@
     "Starcoder2ForCausalLM": ("starcoder2", "Starcoder2ForCausalLM"),
     "ArcticForCausalLM": ("arctic", "ArcticForCausalLM"),
     "XverseForCausalLM": ("xverse", "XverseForCausalLM"),
-<<<<<<< HEAD
     # medusa
     "MedusaModel": ("medusa", "Medusa"),
-=======
     "Phi3SmallForCausalLM": ("phi3_small", "Phi3SmallForCausalLM"),
->>>>>>> d4f39859
 }
 
 _EMBEDDING_MODELS = {
