/*
 * Modified by Neural Magic
 * Copyright (C) Marlin.2024 Elias Frantar
 *
 * Licensed under the Apache License, Version 2.0 (the "License");
 * you may not use this file except in compliance with the License.
 * You may obtain a copy of the License at
 *
 *         http://www.apache.org/licenses/LICENSE-2.0
 *
 * Unless required by applicable law or agreed to in writing, software
 * distributed under the License is distributed on an "AS IS" BASIS,
 * WITHOUT WARRANTIES OR CONDITIONS OF ANY KIND, either express or implied.
 * See the License for the specific language governing permissions and
 * limitations under the License.
 */

/*
 * Adapted from https://github.com/IST-DASLab/marlin
 */

#include "gptq_marlin.cuh"
#include "gptq_marlin_dtypes.cuh"

#define STATIC_ASSERT_SCALAR_TYPE_VALID(scalar_t)               \
  static_assert(std::is_same<scalar_t, half>::value ||          \
                    std::is_same<scalar_t, nv_bfloat16>::value, \
                "only float16 and bfloat16 is supported");

template <typename T>
inline std::string str(T x) {
  return std::to_string(x);
}

namespace gptq_marlin {

#if defined(__CUDA_ARCH__) && __CUDA_ARCH__ < 800

__global__ void permute_cols_kernel(int4 const* __restrict__ a_int4_ptr,
                                    int const* __restrict__ perm_int_ptr,
                                    int4* __restrict__ out_int4_ptr, int size_m,
                                    int size_k, int block_rows) {}

template <typename scalar_t,          // compute dtype, half or nv_float16
          const int num_bits,         // number of bits used for weights
          const int threads,          // number of threads in a threadblock
          const int thread_m_blocks,  // number of 16x16 blocks in the m
                                      // dimension (batchsize) of the
                                      // threadblock
          const int thread_n_blocks,  // same for n dimension (output)
          const int thread_k_blocks,  // same for k dimension (reduction)
          const int stages,  // number of stages for the async global->shared
                             // fetch pipeline
          const bool has_act_order,    // whether act_order is enabled
          const int group_blocks = -1  // number of consecutive 16x16 blocks
                                       // with a separate quantization scale
          >
__global__ void Marlin(
    const int4* __restrict__ A,  // fp16 input matrix of shape mxk
    const int4* __restrict__ B,  // 4bit quantized weight matrix of shape kxn
    int4* __restrict__ C,        // fp16 output buffer of shape mxn
    const int4* __restrict__ scales_ptr,  // fp16 quantization scales of shape
                                          // (k/groupsize)xn
    const int* __restrict__ g_idx,        // int32 group indices of shape k
    int num_groups,  // number of scale groups per output channel
    int prob_m,      // batch dimension m
    int prob_n,      // output dimension n
    int prob_k,      // reduction dimension k
    int* locks       // extra global storage for barrier synchronization
) {}

}  // namespace gptq_marlin

torch::Tensor gptq_marlin_gemm(torch::Tensor& a, torch::Tensor& b_q_weight,
                               torch::Tensor& b_scales, torch::Tensor& g_idx,
                               torch::Tensor& perm, torch::Tensor& workspace,
                               int64_t num_bits, int64_t size_m, int64_t size_n,
                               int64_t size_k, bool is_k_full) {
  TORCH_CHECK_NOT_IMPLEMENTED(false,
                              "marlin_gemm(..) requires CUDA_ARCH >= 8.0");
  return torch::empty({1, 1});
}

#else

// m16n8k16 tensor core mma instruction with fp16 inputs and fp32
// output/accumulation.
template <typename scalar_t>
__device__ inline void mma(const typename ScalarType<scalar_t>::FragA& a_frag,
                           const typename ScalarType<scalar_t>::FragB& frag_b,
                           typename ScalarType<scalar_t>::FragC& frag_c) {
  const uint32_t* a = reinterpret_cast<const uint32_t*>(&a_frag);
  const uint32_t* b = reinterpret_cast<const uint32_t*>(&frag_b);
  float* c = reinterpret_cast<float*>(&frag_c);
  if constexpr (std::is_same<scalar_t, half>::value) {
    asm volatile(
        "mma.sync.aligned.m16n8k16.row.col.f32.f16.f16.f32 "
        "{%0,%1,%2,%3}, {%4,%5,%6,%7}, {%8,%9}, {%10,%11,%12,%13};\n"
        : "=f"(c[0]), "=f"(c[1]), "=f"(c[2]), "=f"(c[3])
        : "r"(a[0]), "r"(a[1]), "r"(a[2]), "r"(a[3]), "r"(b[0]), "r"(b[1]),
          "f"(c[0]), "f"(c[1]), "f"(c[2]), "f"(c[3]));
  } else if constexpr (std::is_same<scalar_t, nv_bfloat16>::value) {
    asm volatile(
        "mma.sync.aligned.m16n8k16.row.col.f32.bf16.bf16.f32 "
        "{%0,%1,%2,%3}, {%4,%5,%6,%7}, {%8,%9}, {%10,%11,%12,%13};\n"
        : "=f"(c[0]), "=f"(c[1]), "=f"(c[2]), "=f"(c[3])
        : "r"(a[0]), "r"(a[1]), "r"(a[2]), "r"(a[3]), "r"(b[0]), "r"(b[1]),
          "f"(c[0]), "f"(c[1]), "f"(c[2]), "f"(c[3]));
  } else {
    STATIC_ASSERT_SCALAR_TYPE_VALID(scalar_t);
  }
}

// Instruction for loading a full 16x16 matrix fragment of operand A from shared
// memory, directly in tensor core layout.
template <typename scalar_t>
__device__ inline void ldsm4(typename ScalarType<scalar_t>::FragA& frag_a,
                             const void* smem_ptr) {
  uint32_t* a = reinterpret_cast<uint32_t*>(&frag_a);
  uint32_t smem = static_cast<uint32_t>(__cvta_generic_to_shared(smem_ptr));
  asm volatile("ldmatrix.sync.aligned.m8n8.x4.shared.b16 {%0,%1,%2,%3}, [%4];\n"
               : "=r"(a[0]), "=r"(a[1]), "=r"(a[2]), "=r"(a[3])
               : "r"(smem));
}

// Lookup-table based 3-input logical operation; explicitly used for
// dequantization as the compiler does not seem to automatically recognize it in
// all cases.
template <int lut>
__device__ inline int lop3(int a, int b, int c) {
  int res;
  asm volatile("lop3.b32 %0, %1, %2, %3, %4;\n"
               : "=r"(res)
               : "r"(a), "r"(b), "r"(c), "n"(lut));
  return res;
}

// Constructs destination register by taking bytes from 2 sources (based on
// mask)
template <int start_byte, int mask>
__device__ inline uint32_t prmt(uint32_t a) {
  uint32_t res;
  asm volatile("prmt.b32 %0, %1, %2, %3;\n"
               : "=r"(res)
               : "r"(a), "n"(start_byte), "n"(mask));
  return res;
}

// Efficiently dequantize an int32 value into a full B-fragment of 4 fp16
// values. We mostly follow the strategy in the link below, with some small
// changes:
// - FP16:
// https://github.com/NVIDIA/FasterTransformer/blob/release/v5.3_tag/src/fastertransformer/cutlass_extensions/include/cutlass_extensions/interleaved_numeric_conversion.h#L215-L287
// - BF16:
// https://github.com/NVIDIA/FasterTransformer/blob/release/v5.3_tag/src/fastertransformer/cutlass_extensions/include/cutlass_extensions/interleaved_numeric_conversion.h#L327-L385
template <typename scalar_t>
__device__ inline typename ScalarType<scalar_t>::FragB dequant_4bit(int q) {
  STATIC_ASSERT_SCALAR_TYPE_VALID(scalar_t);
}

template <>
__device__ inline typename ScalarType<half>::FragB dequant_4bit<half>(int q) {
  const int LO = 0x000f000f;
  const int HI = 0x00f000f0;
  const int EX = 0x64006400;
  // Guarantee that the `(a & b) | c` operations are LOP3s.
  int lo = lop3<(0xf0 & 0xcc) | 0xaa>(q, LO, EX);
  int hi = lop3<(0xf0 & 0xcc) | 0xaa>(q, HI, EX);
  // We want signed int4 outputs, hence we fuse the `-8` symmetric zero point
  // directly into `SUB` and `ADD`.
  const int SUB = 0x64086408;
  const int MUL = 0x2c002c00;
  const int ADD = 0xd480d480;
  typename ScalarType<half>::FragB frag_b;
  frag_b[0] = __hsub2(*reinterpret_cast<half2*>(&lo),
                      *reinterpret_cast<const half2*>(&SUB));
  frag_b[1] = __hfma2(*reinterpret_cast<half2*>(&hi),
                      *reinterpret_cast<const half2*>(&MUL),
                      *reinterpret_cast<const half2*>(&ADD));
  return frag_b;
}

template <>
__device__ inline typename ScalarType<nv_bfloat16>::FragB
dequant_4bit<nv_bfloat16>(int q) {
  static constexpr uint32_t MASK = 0x000f000f;
  static constexpr uint32_t EX = 0x43004300;

  // Guarantee that the `(a & b) | c` operations are LOP3s.

  int lo = lop3<(0xf0 & 0xcc) | 0xaa>(q, MASK, EX);
  q >>= 4;
  int hi = lop3<(0xf0 & 0xcc) | 0xaa>(q, MASK, EX);

  typename ScalarType<nv_bfloat16>::FragB frag_b;
  static constexpr uint32_t MUL = 0x3F803F80;
  static constexpr uint32_t ADD = 0xC308C308;

  frag_b[0] = __hfma2(*reinterpret_cast<nv_bfloat162*>(&lo),
                      *reinterpret_cast<const nv_bfloat162*>(&MUL),
                      *reinterpret_cast<const nv_bfloat162*>(&ADD));
  frag_b[1] = __hfma2(*reinterpret_cast<nv_bfloat162*>(&hi),
                      *reinterpret_cast<const nv_bfloat162*>(&MUL),
                      *reinterpret_cast<const nv_bfloat162*>(&ADD));
  return frag_b;
}

// Fast Int8ToFp16/Int8ToBf16: Efficiently dequantize 8bit int values to fp16 or
// bf16 Reference:
// - FP16:
// https://github.com/NVIDIA/FasterTransformer/blob/release/v5.3_tag/src/fastertransformer/cutlass_extensions/include/cutlass_extensions/interleaved_numeric_conversion.h#L53-L85
// - BF16:
// https://github.com/NVIDIA/FasterTransformer/blob/release/v5.3_tag/src/fastertransformer/cutlass_extensions/include/cutlass_extensions/interleaved_numeric_conversion.h#L125-L175
template <typename scalar_t>
__device__ inline typename ScalarType<scalar_t>::FragB dequant_8bit(int q) {
  STATIC_ASSERT_SCALAR_TYPE_VALID(scalar_t);
}

template <>
__device__ inline typename ScalarType<half>::FragB dequant_8bit<half>(int q) {
  static constexpr uint32_t mask_for_elt_01 = 0x5250;
  static constexpr uint32_t mask_for_elt_23 = 0x5351;
  static constexpr uint32_t start_byte_for_fp16 = 0x64646464;

  uint32_t lo = prmt<start_byte_for_fp16, mask_for_elt_01>(q);
  uint32_t hi = prmt<start_byte_for_fp16, mask_for_elt_23>(q);

  static constexpr uint32_t I8s_TO_F16s_MAGIC_NUM = 0x64806480;

  typename ScalarType<half>::FragB frag_b;
  frag_b[0] = __hsub2(*reinterpret_cast<half2*>(&lo),
                      *reinterpret_cast<const half2*>(&I8s_TO_F16s_MAGIC_NUM));
  frag_b[1] = __hsub2(*reinterpret_cast<half2*>(&hi),
                      *reinterpret_cast<const half2*>(&I8s_TO_F16s_MAGIC_NUM));
  return frag_b;
}

template <>
__device__ inline typename ScalarType<nv_bfloat16>::FragB
dequant_8bit<nv_bfloat16>(int q) {
  typename ScalarType<nv_bfloat16>::FragB frag_b;

  float fp32_intermediates[4];
  uint32_t* fp32_intermediates_casted =
      reinterpret_cast<uint32_t*>(fp32_intermediates);

  static constexpr uint32_t fp32_base = 0x4B000000;
  fp32_intermediates_casted[0] = __byte_perm(q, fp32_base, 0x7650);
  fp32_intermediates_casted[1] = __byte_perm(q, fp32_base, 0x7652);
  fp32_intermediates_casted[2] = __byte_perm(q, fp32_base, 0x7651);
  fp32_intermediates_casted[3] = __byte_perm(q, fp32_base, 0x7653);

  fp32_intermediates[0] -= 8388736.f;
  fp32_intermediates[1] -= 8388736.f;
  fp32_intermediates[2] -= 8388736.f;
  fp32_intermediates[3] -= 8388736.f;

  uint32_t* bf16_result_ptr = reinterpret_cast<uint32_t*>(&frag_b);
  bf16_result_ptr[0] = __byte_perm(fp32_intermediates_casted[0],
                                   fp32_intermediates_casted[1], 0x7632);
  bf16_result_ptr[1] = __byte_perm(fp32_intermediates_casted[2],
                                   fp32_intermediates_casted[3], 0x7632);

<<<<<<< HEAD
  return frag_b;
}

template <>
__device__ inline typename ScalarType<nv_bfloat16>::FragB dequant_8bit<nv_bfloat16>(int q) {
  typename ScalarType<nv_bfloat16>::FragB frag_b;

  float fp32_intermediates[4];
  uint32_t * fp32_intermediates_casted = reinterpret_cast<uint32_t*>(fp32_intermediates);

  static constexpr uint32_t fp32_base = 0x4B000000;
  fp32_intermediates_casted[0]  = __byte_perm(q, fp32_base, 0x7650);
  fp32_intermediates_casted[1] = __byte_perm(q, fp32_base, 0x7652);
  fp32_intermediates_casted[2]  = __byte_perm(q, fp32_base, 0x7651);
  fp32_intermediates_casted[3] = __byte_perm(q, fp32_base, 0x7653);

  fp32_intermediates[0] -= 8388736.f;
  fp32_intermediates[1] -= 8388736.f;
  fp32_intermediates[2] -= 8388736.f;
  fp32_intermediates[3] -= 8388736.f;

  uint32_t* bf16_result_ptr = reinterpret_cast<uint32_t*>(&frag_b);
  bf16_result_ptr[0] = __byte_perm(fp32_intermediates_casted[0], fp32_intermediates_casted[1], 0x7632);
  bf16_result_ptr[1] = __byte_perm(fp32_intermediates_casted[2], fp32_intermediates_casted[3], 0x7632);

=======
>>>>>>> 5f6d10c1
  return frag_b;
}

// Multiply dequantized values by the corresponding quantization scale; used
// only for grouped quantization.
template <typename scalar_t>
__device__ inline void scale(typename ScalarType<scalar_t>::FragB& frag_b,
                             typename ScalarType<scalar_t>::FragS& frag_s,
                             int i) {
  using scalar_t2 = typename ScalarType<scalar_t>::scalar_t2;
  scalar_t2 s =
      ScalarType<scalar_t>::num2num2(reinterpret_cast<scalar_t*>(&frag_s)[i]);
  frag_b[0] = __hmul2(frag_b[0], s);
  frag_b[1] = __hmul2(frag_b[1], s);
}

// Same as above, but for act_order (each K is multiplied individually)
template <typename scalar_t>
__device__ inline void scale4(typename ScalarType<scalar_t>::FragB& frag_b,
                              typename ScalarType<scalar_t>::FragS& frag_s_1,
                              typename ScalarType<scalar_t>::FragS& frag_s_2,
                              typename ScalarType<scalar_t>::FragS& frag_s_3,
                              typename ScalarType<scalar_t>::FragS& frag_s_4,
                              int i) {
  using scalar_t2 = typename ScalarType<scalar_t>::scalar_t2;
  scalar_t2 s_val_1_2;
  s_val_1_2.x = reinterpret_cast<scalar_t*>(&frag_s_1)[i];
  s_val_1_2.y = reinterpret_cast<scalar_t*>(&frag_s_2)[i];

  scalar_t2 s_val_3_4;
  s_val_3_4.x = reinterpret_cast<scalar_t*>(&frag_s_3)[i];
  s_val_3_4.y = reinterpret_cast<scalar_t*>(&frag_s_4)[i];

  frag_b[0] = __hmul2(frag_b[0], s_val_1_2);
  frag_b[1] = __hmul2(frag_b[1], s_val_3_4);
}

// Given 2 floats multiply by 2 scales (halves)
template <typename scalar_t>
__device__ inline void scale_float(float* c,
                                   typename ScalarType<scalar_t>::FragS& s) {
  scalar_t* s_ptr = reinterpret_cast<scalar_t*>(&s);
  c[0] = __fmul_rn(c[0], ScalarType<scalar_t>::num2float(s_ptr[0]));
  c[1] = __fmul_rn(c[1], ScalarType<scalar_t>::num2float(s_ptr[1]));
}

// Wait until barrier reaches `count`, then lock for current threadblock.
__device__ inline void barrier_acquire(int* lock, int count) {
  if (threadIdx.x == 0) {
    int state = -1;
    do
      // Guarantee that subsequent writes by this threadblock will be visible
      // globally.
      asm volatile("ld.global.acquire.gpu.b32 %0, [%1];\n"
                   : "=r"(state)
                   : "l"(lock));
    while (state != count);
  }
  __syncthreads();
}

// Release barrier and increment visitation count.
__device__ inline void barrier_release(int* lock, bool reset = false) {
  __syncthreads();
  if (threadIdx.x == 0) {
    if (reset) {
      lock[0] = 0;
      return;
    }
    int val = 1;
    // Make sure that all writes since acquiring this barrier are visible
    // globally, while releasing the barrier.
    asm volatile("fence.acq_rel.gpu;\n");
    asm volatile("red.relaxed.gpu.global.add.s32 [%0], %1;\n"
                 :
                 : "l"(lock), "r"(val));
  }
}

// For a given "a" of size [M,K] performs a permutation of the K columns based
// on the given "perm" indices.
__global__ void permute_cols_kernel(int4 const* __restrict__ a_int4_ptr,
                                    int const* __restrict__ perm_int_ptr,
                                    int4* __restrict__ out_int4_ptr, int size_m,
                                    int size_k, int block_rows) {
  int start_row = block_rows * blockIdx.x;
  int finish_row = start_row + block_rows;
  if (finish_row > size_m) {
    finish_row = size_m;
  }
  int cur_block_rows = finish_row - start_row;

  int row_stride = size_k * sizeof(half) / 16;

  auto permute_row = [&](int row) {
    int iters = size_k / default_threads;
    int rest = size_k % default_threads;

    int offset = row * row_stride;

    half const* a_row_half = reinterpret_cast<half const*>(a_int4_ptr + offset);
    half* out_half = reinterpret_cast<half*>(out_int4_ptr + offset);

    int base_k = 0;

    for (int i = 0; i < iters; i++) {
      int cur_k = base_k + threadIdx.x;
      int src_pos = perm_int_ptr[cur_k];

      out_half[cur_k] = a_row_half[src_pos];

      base_k += default_threads;
    }

    if (rest) {
      if (threadIdx.x < rest) {
        int cur_k = base_k + threadIdx.x;
        int src_pos = perm_int_ptr[cur_k];

        out_half[cur_k] = a_row_half[src_pos];
      }
    }
  };

  for (int i = 0; i < cur_block_rows; i++) {
    int cur_row = start_row + i;
    if (cur_row < size_m) {
      permute_row(cur_row);
    }
  }
}

template <typename scalar_t,          // compute dtype, half or nv_float16
          const int num_bits,         // number of bits used for weights
          const int threads,          // number of threads in a threadblock
          const int thread_m_blocks,  // number of 16x16 blocks in the m
                                      // dimension (batchsize) of the
                                      // threadblock
          const int thread_n_blocks,  // same for n dimension (output)
          const int thread_k_blocks,  // same for k dimension (reduction)
          const int stages,  // number of stages for the async global->shared
                             // fetch pipeline
          const bool has_act_order,    // whether act_order is enabled
          const int group_blocks = -1  // number of consecutive 16x16 blocks
                                       // with a separate quantization scale
          >
__global__ void Marlin(
    const int4* __restrict__ A,  // fp16 input matrix of shape mxk
    const int4* __restrict__ B,  // 4bit quantized weight matrix of shape kxn
    int4* __restrict__ C,        // fp16 output buffer of shape mxn
    const int4* __restrict__ scales_ptr,  // fp16 quantization scales of shape
                                          // (k/groupsize)xn
    const int* __restrict__ g_idx,        // int32 group indices of shape k
    int num_groups,  // number of scale groups per output channel
    int prob_m,      // batch dimension m
    int prob_n,      // output dimension n
    int prob_k,      // reduction dimension k
    int* locks       // extra global storage for barrier synchronization
) {
  // Each threadblock processes one "stripe" of the B matrix with (roughly) the
  // same size, which might involve multiple column "slices" (of width 16 *
  // `thread_n_blocks`). Stripes are defined as shown in the 3x3 matrix 5 SM
  // example:
  //   0 1 3
  //   0 2 3
  //   1 2 4
  // While this kind of partitioning makes things somewhat more complicated, it
  // ensures good utilization of all SMs for many kinds of shape and GPU
  // configurations, while requiring as few slow global cross-threadblock
  // reductions as possible.
  using Dtype = ScalarType<scalar_t>;
  using scalar_t2 = typename ScalarType<scalar_t>::scalar_t2;
  using FragA = typename ScalarType<scalar_t>::FragA;
  using FragB = typename ScalarType<scalar_t>::FragB;
  using FragC = typename ScalarType<scalar_t>::FragC;
  using FragS = typename ScalarType<scalar_t>::FragS;

  constexpr int pack_factor = 32 / num_bits;

  // For larger GEMMs we run multiple batchsize 64 versions in parallel for a
  // better partitioning with less reductions
  int parallel = 1;
  if (prob_m > 16 * thread_m_blocks) {
    parallel = prob_m / (16 * thread_m_blocks);
    prob_m = 16 * thread_m_blocks;
  }

  int k_tiles = prob_k / 16 / thread_k_blocks;
  int n_tiles = prob_n / 16 / thread_n_blocks;
  int iters = div_ceil(k_tiles * n_tiles * parallel, gridDim.x);

  if constexpr (!has_act_order && group_blocks != -1) {
    if (group_blocks >= thread_k_blocks) {
      // Ensure that the number of tiles in each stripe is a multiple of the
      // groupsize; this avoids an annoying special case where a stripe starts
      // in the middle of group.
      iters = (group_blocks / thread_k_blocks) *
              div_ceil(iters, (group_blocks / thread_k_blocks));
    }
  }

  int slice_row = (iters * blockIdx.x) % k_tiles;
  int slice_col_par = (iters * blockIdx.x) / k_tiles;
  int slice_col = slice_col_par;
  int slice_iters;  // number of threadblock tiles in the current slice
  int slice_count =
      0;          // total number of active threadblocks in the current slice
  int slice_idx;  // index of threadblock in current slice; numbered bottom to
                  // top

  // We can easily implement parallel problem execution by just remapping
  // indices and advancing global pointers
  if (slice_col_par >= n_tiles) {
    A += (slice_col_par / n_tiles) * 16 * thread_m_blocks * prob_k / 8;
    C += (slice_col_par / n_tiles) * 16 * thread_m_blocks * prob_n / 8;
    locks += (slice_col_par / n_tiles) * n_tiles;
    slice_col = slice_col_par % n_tiles;
  }

  // Compute all information about the current slice which is required for
  // synchronization.
  auto init_slice = [&]() {
    slice_iters =
        iters * (blockIdx.x + 1) - (k_tiles * slice_col_par + slice_row);
    if (slice_iters < 0 || slice_col_par >= n_tiles * parallel) slice_iters = 0;
    if (slice_iters == 0) return;
    if (slice_row + slice_iters > k_tiles) slice_iters = k_tiles - slice_row;
    slice_count = 1;
    slice_idx = 0;
    int col_first = iters * div_ceil(k_tiles * slice_col_par, iters);
    if (col_first <= k_tiles * (slice_col_par + 1)) {
      int col_off = col_first - k_tiles * slice_col_par;
      slice_count = div_ceil(k_tiles - col_off, iters);
      if (col_off > 0) slice_count++;
      int delta_first = iters * blockIdx.x - col_first;
      if (delta_first < 0 || (col_off == 0 && delta_first == 0))
        slice_idx = slice_count - 1;
      else {
        slice_idx = slice_count - 1 - delta_first / iters;
        if (col_off > 0) slice_idx--;
      }
    }
    if (slice_col == n_tiles) {
      A += 16 * thread_m_blocks * prob_k / 8;
      C += 16 * thread_m_blocks * prob_n / 8;
      locks += n_tiles;
      slice_col = 0;
    }
  };
  init_slice();

  // A sizes/strides

  // stride of the A matrix in global memory
  int a_gl_stride = prob_k / 8;
  // stride of an A matrix tile in shared memory
  constexpr int a_sh_stride = 16 * thread_k_blocks / 8;
  // delta between subsequent A tiles in global memory
  constexpr int a_gl_rd_delta_o = 16 * thread_k_blocks / 8;
  // between subsequent accesses within a tile
  int a_gl_rd_delta_i = a_gl_stride * (threads / a_gl_rd_delta_o);
  // between shared memory writes
  constexpr int a_sh_wr_delta = a_sh_stride * (threads / a_gl_rd_delta_o);
  // between shared memory tile reads
  constexpr int a_sh_rd_delta_o = 2 * ((threads / 32) / (thread_n_blocks / 4));
  // within a shared memory tile
  constexpr int a_sh_rd_delta_i = a_sh_stride * 16;
  // overall size of a tile
  constexpr int a_sh_stage = a_sh_stride * (16 * thread_m_blocks);
  // number of shared write iterations for a tile
  constexpr int a_sh_wr_iters = div_ceil(a_sh_stage, a_sh_wr_delta);

  // B sizes/strides
  int b_gl_stride = 16 * prob_n / (pack_factor * 4);
  constexpr int b_sh_stride = ((thread_n_blocks * 16) * 16 / pack_factor) / 4;
  constexpr int b_thread_vecs = num_bits == 4 ? 1 : 2;
  constexpr int b_sh_stride_threads = b_sh_stride / b_thread_vecs;

  int b_gl_rd_delta_o = b_gl_stride * thread_k_blocks;
  int b_gl_rd_delta_i = b_gl_stride * (threads / b_sh_stride_threads);
  constexpr int b_sh_wr_delta = threads * b_thread_vecs;
  constexpr int b_sh_rd_delta = threads * b_thread_vecs;
  constexpr int b_sh_stage = b_sh_stride * thread_k_blocks;
  constexpr int b_sh_wr_iters = b_sh_stage / b_sh_wr_delta;

  // Scale sizes/strides without act_order
  int s_gl_stride = prob_n / 8;
  constexpr int s_sh_stride = 16 * thread_n_blocks / 8;
  constexpr int s_tb_groups =
      !has_act_order && group_blocks != -1 && group_blocks < thread_k_blocks
          ? thread_k_blocks / group_blocks
          : 1;
  constexpr int s_sh_stage = s_tb_groups * s_sh_stride;
  int s_gl_rd_delta = s_gl_stride;

  // Scale size/strides with act_order
  constexpr int tb_k = 16 * thread_k_blocks;
  constexpr int g_idx_stage = has_act_order ? (tb_k * sizeof(int)) / 16 : 0;
  // constexpr int act_s_row_stride      = 1;
  // int           act_s_col_stride      = act_s_row_stride * num_groups;
  int act_s_col_stride = 1;
  int act_s_col_warp_stride = act_s_col_stride * 8;
  int tb_n_warps = thread_n_blocks / 4;
  int act_s_col_tb_stride = act_s_col_warp_stride * tb_n_warps;

  // Global A read index of current thread.
  int a_gl_rd = a_gl_stride * (threadIdx.x / a_gl_rd_delta_o) +
                (threadIdx.x % a_gl_rd_delta_o);
  a_gl_rd += a_gl_rd_delta_o * slice_row;
  // Shared write index of current thread.
  int a_sh_wr = a_sh_stride * (threadIdx.x / a_gl_rd_delta_o) +
                (threadIdx.x % a_gl_rd_delta_o);
  // Shared read index.
  int a_sh_rd =
      a_sh_stride * ((threadIdx.x % 32) % 16) + (threadIdx.x % 32) / 16;
  a_sh_rd += 2 * ((threadIdx.x / 32) / (thread_n_blocks / 4));

  int b_gl_rd = b_gl_stride * (threadIdx.x / b_sh_stride_threads) +
                (threadIdx.x % b_sh_stride_threads) * b_thread_vecs;
  b_gl_rd += b_sh_stride * slice_col;
  b_gl_rd += b_gl_rd_delta_o * slice_row;
  int b_sh_wr = threadIdx.x * b_thread_vecs;
  int b_sh_rd = threadIdx.x * b_thread_vecs;

  // For act_order
  constexpr int k_iter_size = tb_k / b_sh_wr_iters;
  int slice_k_start = tb_k * slice_row;
  int slice_k_finish = slice_k_start + tb_k * slice_iters;
  int slice_k_start_shared_fetch = slice_k_start;
  int slice_n_offset = act_s_col_tb_stride * slice_col;

  // No act_order
  int s_gl_rd;
  if constexpr (!has_act_order) {
    if constexpr (group_blocks == -1) {
      s_gl_rd = s_sh_stride * slice_col + threadIdx.x;
    } else {
      s_gl_rd = s_gl_stride * ((thread_k_blocks * slice_row) / group_blocks) +
                s_sh_stride * slice_col + threadIdx.x;
    }
  }
  int s_sh_wr = threadIdx.x;
  bool s_sh_wr_pred = threadIdx.x < s_sh_stride;

  // We use a different scale layout for grouped and column-wise quantization as
  // we scale a `half2` tile in column-major layout in the former and in
  // row-major in the latter case.
  int s_sh_rd;
  if constexpr (group_blocks != -1)
    s_sh_rd = 8 * ((threadIdx.x / 32) % (thread_n_blocks / 4)) +
              (threadIdx.x % 32) / 4;
  else
    s_sh_rd = 8 * ((threadIdx.x / 32) % (thread_n_blocks / 4)) +
              (threadIdx.x % 32) % 4;

  // Precompute which thread should not read memory in which iterations; this is
  // needed if there are more threads than required for a certain tilesize or
  // when the batchsize is not a multiple of 16.
  bool a_sh_wr_pred[a_sh_wr_iters];
  #pragma unroll
  for (int i = 0; i < a_sh_wr_iters; i++)
    a_sh_wr_pred[i] = a_sh_wr_delta * i + a_sh_wr < a_sh_stride * prob_m;

  // To ensure that writing and reading A tiles to/from shared memory, the
  // latter in fragment format, is fully bank conflict free, we need to use a
  // rather fancy XOR-based layout. The key here is that neither reads nor
  // writes of the 16-byte `int4` blocks of 8 consecutive threads involve the
  // same shared memory banks. Further, it seems (based on NSight-Compute) that
  // each warp must also write a consecutive memory segment?
  auto transform_a = [&](int i) {
    int row = i / a_gl_rd_delta_o;
    return a_gl_rd_delta_o * row + (i % a_gl_rd_delta_o) ^ row;
  };
  // Since the computation of this remapping is non-trivial and, due to our main
  // loop unrolls, all shared memory accesses are static, we simply precompute
  // both transformed reads and writes.
  int a_sh_wr_trans[a_sh_wr_iters];
  #pragma unroll
  for (int i = 0; i < a_sh_wr_iters; i++)
    a_sh_wr_trans[i] = transform_a(a_sh_wr_delta * i + a_sh_wr);
  int a_sh_rd_trans[b_sh_wr_iters][thread_m_blocks];
  #pragma unroll
  for (int i = 0; i < b_sh_wr_iters; i++) {
  #pragma unroll
    for (int j = 0; j < thread_m_blocks; j++)
      a_sh_rd_trans[i][j] =
          transform_a(a_sh_rd_delta_o * i + a_sh_rd_delta_i * j + a_sh_rd);
  }

  // Since B-accesses have non-constant stride they have to be computed at
  // runtime; we break dependencies between subsequent accesses with a tile by
  // maintining multiple pointers (we have enough registers), a tiny
  // optimization.
  const int4* B_ptr[b_sh_wr_iters];
  #pragma unroll
  for (int i = 0; i < b_sh_wr_iters; i++)
    B_ptr[i] = B + b_gl_rd_delta_i * i + b_gl_rd;

  extern __shared__ int4 sh[];
  // Shared memory storage for global fetch pipelines.
  int4* sh_a = sh;
  int4* sh_b = sh_a + (stages * a_sh_stage);
  int4* sh_g_idx = sh_b + (stages * b_sh_stage);
  int4* sh_s = sh_g_idx + (stages * g_idx_stage);

  // Register storage for double buffer of shared memory reads.
  FragA frag_a[2][thread_m_blocks];
  I4 frag_b_quant[2][b_thread_vecs];
  FragC frag_c[thread_m_blocks][4][2];
  FragS frag_s[2][4];         // No act-order
  FragS act_frag_s[2][4][4];  // For act-order

  // Zero accumulators.
  auto zero_accums = [&]() {
  #pragma unroll
    for (int i = 0; i < thread_m_blocks * 4 * 2 * 4; i++)
      reinterpret_cast<float*>(frag_c)[i] = 0;
  };

  int sh_first_group_id = -1;
  int sh_num_groups = -1;
  constexpr int sh_max_num_groups = 32;

  auto fetch_scales_to_shared = [&](bool is_async, int first_group_id,
                                    int last_group_id) {
    sh_first_group_id = first_group_id;
    sh_num_groups = last_group_id - first_group_id + 1;

    if (sh_num_groups < sh_max_num_groups) {
      sh_num_groups = sh_max_num_groups;
    }

    if (sh_first_group_id + sh_num_groups > num_groups) {
      sh_num_groups = num_groups - sh_first_group_id;
    }

    int row_offset = first_group_id * s_gl_stride;

    if (is_async) {
      for (int i = 0; i < sh_num_groups; i++) {
        if (threadIdx.x < s_sh_stride) {
          cp_async4_pred(&sh_s[(i * s_sh_stride) + threadIdx.x],
                         &scales_ptr[row_offset + (i * s_gl_stride) +
                                     slice_n_offset + threadIdx.x]);
        }
      }
    } else {
      for (int i = 0; i < sh_num_groups; i++) {
        if (threadIdx.x < s_sh_stride) {
          sh_s[(i * s_sh_stride) + threadIdx.x] =
              scales_ptr[row_offset + (i * s_gl_stride) + slice_n_offset +
                         threadIdx.x];
        }
      }
    }
  };
  // Asynchronously fetch the next A, B and s tile from global to the next
  // shared memory pipeline location.
  auto fetch_to_shared = [&](int pipe, int a_off, bool pred = true) {
    if (pred) {
      int4* sh_a_stage = sh_a + a_sh_stage * pipe;
  #pragma unroll
      for (int i = 0; i < a_sh_wr_iters; i++) {
        cp_async4_pred(
            &sh_a_stage[a_sh_wr_trans[i]],
            &A[a_gl_rd_delta_i * i + a_gl_rd + a_gl_rd_delta_o * a_off],
            a_sh_wr_pred[i]);
      }
      int4* sh_b_stage = sh_b + b_sh_stage * pipe;
  #pragma unroll
      for (int i = 0; i < b_sh_wr_iters; i++) {
  #pragma unroll
        for (int j = 0; j < b_thread_vecs; j++) {
          cp_async4(&sh_b_stage[b_sh_wr_delta * i + b_sh_wr + j], B_ptr[i] + j);
        }

        B_ptr[i] += b_gl_rd_delta_o;
      }

      if constexpr (has_act_order) {
        // Fetch g_idx thread-block portion
        int full_pipe = a_off;
        int cur_k = slice_k_start_shared_fetch + tb_k * full_pipe;
        if (cur_k < prob_k && cur_k < slice_k_finish) {
          int4* sh_g_idx_stage = sh_g_idx + g_idx_stage * pipe;

          int4 const* cur_g_idx_stage_ptr =
              reinterpret_cast<int4 const*>(&g_idx[cur_k]);

          if (threadIdx.x < g_idx_stage) {
            cp_async4_pred(&sh_g_idx_stage[threadIdx.x],
                           &cur_g_idx_stage_ptr[threadIdx.x]);
          }
        }
      } else {
        if constexpr (group_blocks != -1) {
          int4* sh_s_stage = sh_s + s_sh_stage * pipe;

          if constexpr (group_blocks >= thread_k_blocks) {
            // Only fetch scales if this tile starts a new group
            if (pipe % (group_blocks / thread_k_blocks) == 0) {
              if (s_sh_wr_pred) {
                cp_async4(&sh_s_stage[s_sh_wr], &scales_ptr[s_gl_rd]);
              }
              s_gl_rd += s_gl_rd_delta;
            }
          } else {
            for (int i = 0; i < s_tb_groups; i++) {
              if (s_sh_wr_pred) {
                cp_async4(&sh_s_stage[i * s_sh_stride + s_sh_wr],
                          &scales_ptr[s_gl_rd]);
              }
              s_gl_rd += s_gl_rd_delta;
            }
          }
        }
      }
    }
    // Insert a fence even when we are winding down the pipeline to ensure that
    // waiting is also correct at this point.
    cp_async_fence();
  };

  // Wait until the next thread tile has been loaded to shared memory.
  auto wait_for_stage = [&]() {
    // We only have `stages - 2` active fetches since we are double buffering
    // and can only issue the next fetch when it is guaranteed that the previous
    // shared memory load is fully complete (as it may otherwise be
    // overwritten).
    cp_async_wait<stages - 2>();
    __syncthreads();
  };

  // Load the next sub-tile from the current location in the shared memory pipe
  // into the current register buffer.
  auto fetch_to_registers = [&](int k, int pipe) {
    int4* sh_a_stage = sh_a + a_sh_stage * pipe;
  #pragma unroll
    for (int i = 0; i < thread_m_blocks; i++)
      ldsm4<scalar_t>(frag_a[k % 2][i],
                      &sh_a_stage[a_sh_rd_trans[k % b_sh_wr_iters][i]]);
    int4* sh_b_stage = sh_b + b_sh_stage * pipe;

  #pragma unroll
    for (int i = 0; i < b_thread_vecs; i++) {
      frag_b_quant[k % 2][i] = *reinterpret_cast<I4*>(
          &sh_b_stage[b_sh_rd_delta * (k % b_sh_wr_iters) + b_sh_rd + i]);
    }
  };

  bool is_same_group[stages];
  int same_group_id[stages];

  auto init_same_group = [&](int pipe) {
    if constexpr (!has_act_order) {
      is_same_group[pipe] = false;
      same_group_id[pipe] = 0;
      return;
    }

    int4* sh_g_idx_stage = sh_g_idx + g_idx_stage * pipe;
    int* sh_g_idx_int_ptr = reinterpret_cast<int*>(sh_g_idx_stage);

    int group_id_1 = sh_g_idx_int_ptr[0];
    int group_id_2 = sh_g_idx_int_ptr[tb_k - 1];

    is_same_group[pipe] = group_id_1 == group_id_2;
    same_group_id[pipe] = group_id_1;
  };

  auto fetch_scales_to_registers = [&](int k, int full_pipe) {
    int pipe = full_pipe % stages;

    if constexpr (!has_act_order) {
      // No act-order case
      if constexpr (group_blocks != -1) {
        if constexpr (group_blocks >= thread_k_blocks) {
          int4* sh_s_stage =
              sh_s + s_sh_stage * ((group_blocks / thread_k_blocks) *
                                   (pipe / (group_blocks / thread_k_blocks)));
          reinterpret_cast<int4*>(&frag_s[k % 2])[0] = sh_s_stage[s_sh_rd];
        } else {
          int warp_id = threadIdx.x / 32;
          int n_warps = thread_n_blocks / 4;

          int warp_row = warp_id / n_warps;

          int cur_k = warp_row * 16;
          cur_k += k_iter_size * (k % b_sh_wr_iters);

          int k_blocks = cur_k / 16;
          int cur_group_id = k_blocks / group_blocks;

          int4* sh_s_stage = sh_s + s_sh_stage * pipe;

          reinterpret_cast<int4*>(&frag_s[k % 2])[0] =
              sh_s_stage[s_sh_rd + cur_group_id * s_sh_stride];
        }
      }

      return;
    }

    // Act-order case

    // Determine K of the "current" thread-block
    int cur_k = slice_k_start + tb_k * full_pipe;
    if (cur_k >= prob_k || cur_k >= slice_k_finish) {
      return;
    }

    // Reset (to current thread-block) since we read g_idx portion from the
    // shared memory
    cur_k = 0;

    // Progress to current iteration
    cur_k += k_iter_size * (k % b_sh_wr_iters);

    // Determine "position" inside the thread-block (based on warp and
    // thread-id)
    int warp_id = threadIdx.x / 32;
    int n_warps =
        thread_n_blocks / 4;  // Each warp processes 4 16-size tiles over N

    int warp_row = warp_id / n_warps;
    int warp_col = warp_id % n_warps;

    cur_k += warp_row * 16;

    int th_id = threadIdx.x % 32;
    cur_k += (th_id % 4) * 2;  // Due to tensor-core layout for fp16 B matrix

    int s_col_shift =
        /*slice_n_offset +*/ (act_s_col_warp_stride * warp_col) +
        (th_id / 4) * act_s_col_stride;

    if (is_same_group[pipe]) {
      if (k % 2 == 0) {
        *(reinterpret_cast<int4*>(&(act_frag_s[k % 2][0][0]))) =
            sh_s[(same_group_id[pipe] - sh_first_group_id) * s_sh_stride +
                 s_col_shift];
      } else {
        *(reinterpret_cast<int4*>(&(act_frag_s[k % 2][0][0]))) =
            *(reinterpret_cast<int4*>(&(act_frag_s[(k - 1) % 2][0][0])));
      }

      for (int i = 1; i < 4; i++) {
        *(reinterpret_cast<int4*>(&(act_frag_s[k % 2][i][0]))) =
            *(reinterpret_cast<int4*>(&(act_frag_s[k % 2][0][0])));
      }
      return;
    }

    int4* sh_g_idx_stage = sh_g_idx + g_idx_stage * pipe;
    int* sh_g_idx_int_ptr = reinterpret_cast<int*>(sh_g_idx_stage);

    constexpr int k_frag_offsets[4] = {0, 1, 8,
                                       9};  // Tensor core offsets per thread

  #pragma unroll
    for (int i = 0; i < 4; i++) {
      int actual_k = cur_k + k_frag_offsets[i];

      int group_id = sh_g_idx_int_ptr[actual_k];
      int rel_group_id = group_id - sh_first_group_id;

      *(reinterpret_cast<int4*>(&(act_frag_s[k % 2][i][0]))) =
          sh_s[rel_group_id * s_sh_stride + s_col_shift];
    }
  };

  // Execute the actual tensor core matmul of a sub-tile.
  auto matmul = [&](int k) {
  // We have the m dimension as the inner loop in order to encourage overlapping
  // dequantization and matmul operations.
  #pragma unroll
    for (int j = 0; j < 4; j++) {
      FragB frag_b0;
      FragB frag_b1;
      if constexpr (num_bits == 4) {
        int b_quant = frag_b_quant[k % 2][0][j];
        int b_quant_shift = b_quant >> 8;

        frag_b0 = dequant_4bit<scalar_t>(b_quant);
        frag_b1 = dequant_4bit<scalar_t>(b_quant_shift);

      } else {
        int* frag_b_quant_ptr = reinterpret_cast<int*>(frag_b_quant[k % 2]);
        int b_quant_0 = frag_b_quant_ptr[j * 2 + 0];
        int b_quant_1 = frag_b_quant_ptr[j * 2 + 1];

        frag_b0 = dequant_8bit<scalar_t>(b_quant_0);
        frag_b1 = dequant_8bit<scalar_t>(b_quant_1);
      }

      // Apply scale to frag_b0
      if constexpr (has_act_order) {
        scale4<scalar_t>(frag_b0, act_frag_s[k % 2][0][j],
                         act_frag_s[k % 2][1][j], act_frag_s[k % 2][2][j],
                         act_frag_s[k % 2][3][j], 0);
      } else {
        if constexpr (group_blocks != -1) {
          scale<scalar_t>(frag_b0, frag_s[k % 2][j], 0);
        }
      }

      // Apply scale to frag_b1
      if constexpr (has_act_order) {
        scale4<scalar_t>(frag_b1, act_frag_s[k % 2][0][j],
                         act_frag_s[k % 2][1][j], act_frag_s[k % 2][2][j],
                         act_frag_s[k % 2][3][j], 1);

      } else {
        if constexpr (group_blocks != -1) {
          scale<scalar_t>(frag_b1, frag_s[k % 2][j], 1);
        }
      }

  #pragma unroll
      for (int i = 0; i < thread_m_blocks; i++) {
        mma<scalar_t>(frag_a[k % 2][i], frag_b0, frag_c[i][j][0]);
        mma<scalar_t>(frag_a[k % 2][i], frag_b1, frag_c[i][j][1]);
      }
    }
  };

  // Since we slice across the k dimension of a tile in order to increase the
  // number of warps while keeping the n dimension of a tile reasonable, we have
  // multiple warps that accumulate their partial sums of the same output
  // location; which we have to reduce over in the end. We do in shared memory.
  auto thread_block_reduce = [&]() {
    constexpr int red_off = threads / b_sh_stride_threads / 2;
    if (red_off >= 1) {
      int red_idx = threadIdx.x / b_sh_stride_threads;
      constexpr int red_sh_stride = b_sh_stride_threads * 4 * 2;
      constexpr int red_sh_delta = b_sh_stride_threads;
      int red_sh_rd = red_sh_stride * (threadIdx.x / b_sh_stride_threads) +
                      (threadIdx.x % b_sh_stride_threads);

      // Parallel logarithmic shared memory reduction. We make sure to avoid any
      // unnecessary read or write iterations, e.g., for two warps we write only
      // once by warp 1 and read only once by warp 0.

  #pragma unroll
      for (int m_block = 0; m_block < thread_m_blocks; m_block++) {
  #pragma unroll
        for (int i = red_off; i > 0; i /= 2) {
          if (i <= red_idx && red_idx < 2 * i) {
  #pragma unroll
            for (int j = 0; j < 4 * 2; j++) {
              int red_sh_wr =
                  red_sh_delta * j + (red_sh_rd - red_sh_stride * i);
              if (i < red_off) {
                float* c_rd =
                    reinterpret_cast<float*>(&sh[red_sh_delta * j + red_sh_rd]);
                float* c_wr = reinterpret_cast<float*>(&sh[red_sh_wr]);
  #pragma unroll
                for (int k = 0; k < 4; k++)
                  reinterpret_cast<FragC*>(frag_c)[4 * 2 * m_block + j][k] +=
                      c_rd[k] + c_wr[k];
              }
              sh[red_sh_wr] =
                  reinterpret_cast<int4*>(&frag_c)[4 * 2 * m_block + j];
            }
          }
          __syncthreads();
        }
        if (red_idx == 0) {
  #pragma unroll
          for (int i = 0; i < 4 * 2; i++) {
            float* c_rd =
                reinterpret_cast<float*>(&sh[red_sh_delta * i + red_sh_rd]);
  #pragma unroll
            for (int j = 0; j < 4; j++)
              reinterpret_cast<FragC*>(frag_c)[4 * 2 * m_block + i][j] +=
                  c_rd[j];
          }
        }
        __syncthreads();
      }
    }
  };

  // Since multiple threadblocks may process parts of the same column slice, we
  // finally have to globally reduce over the results. As the striped
  // partitioning minimizes the number of such reductions and our outputs are
  // usually rather small, we perform this reduction serially in L2 cache.
  auto global_reduce = [&](bool first = false, bool last = false) {
    // We are very careful here to reduce directly in the output buffer to
    // maximize L2 cache utilization in this step. To do this, we write out
    // results in FP16 (but still reduce with FP32 compute).
    constexpr int active_threads = 32 * thread_n_blocks / 4;
    if (threadIdx.x < active_threads) {
      int c_gl_stride = prob_n / 8;
      int c_gl_wr_delta_o = 8 * c_gl_stride;
      int c_gl_wr_delta_i = 4 * (active_threads / 32);
      int c_gl_wr = c_gl_stride * ((threadIdx.x % 32) / 4) +
                    4 * (threadIdx.x / 32) + threadIdx.x % 4;
      c_gl_wr += (2 * thread_n_blocks) * slice_col;
      constexpr int c_sh_wr_delta = active_threads;
      int c_sh_wr = threadIdx.x;

      int row = (threadIdx.x % 32) / 4;

      if (!first) {
  // Interestingly, doing direct global accesses here really seems to mess up
  // the compiler and lead to slowdowns, hence we also use async-copies even
  // though these fetches are not actually asynchronous.
  #pragma unroll
        for (int i = 0; i < thread_m_blocks * 4; i++) {
          cp_async4_pred(
              &sh[c_sh_wr + c_sh_wr_delta * i],
              &C[c_gl_wr + c_gl_wr_delta_o * (i / 2) +
                 c_gl_wr_delta_i * (i % 2)],
              i < (thread_m_blocks - 1) * 4 || 8 * (i / 2) + row < prob_m);
        }
        cp_async_fence();
        cp_async_wait<0>();
      }

  #pragma unroll
      for (int i = 0; i < thread_m_blocks * 4; i++) {
        if (i < (thread_m_blocks - 1) * 4 || 8 * (i / 2) + row < prob_m) {
          if (!first) {
            int4 c_red = sh[c_sh_wr + i * c_sh_wr_delta];
  #pragma unroll
            for (int j = 0; j < 2 * 4; j++) {
              reinterpret_cast<float*>(
                  &frag_c)[4 * 2 * 4 * (i / 4) + 4 * j + (i % 4)] +=
                  Dtype::num2float(reinterpret_cast<scalar_t*>(&c_red)[j]);
            }
          }
          if (!last) {
            int4 c;
  #pragma unroll
            for (int j = 0; j < 2 * 4; j++) {
              reinterpret_cast<scalar_t*>(&c)[j] =
                  Dtype::float2num(reinterpret_cast<float*>(
                      &frag_c)[4 * 2 * 4 * (i / 4) + 4 * j + (i % 4)]);
            }
            C[c_gl_wr + c_gl_wr_delta_o * (i / 2) + c_gl_wr_delta_i * (i % 2)] =
                c;
          }
        }
      }
    }
  };

  // Write out the reduce final result in the correct layout. We only actually
  // reshuffle matrix fragments in this step, the reduction above is performed
  // in fragment layout.
  auto write_result = [&]() {
    int c_gl_stride = prob_n / 8;
    constexpr int c_sh_stride = 2 * thread_n_blocks + 1;
    int c_gl_wr_delta = c_gl_stride * (threads / (2 * thread_n_blocks));
    constexpr int c_sh_rd_delta =
        c_sh_stride * (threads / (2 * thread_n_blocks));

    int c_gl_wr = c_gl_stride * (threadIdx.x / (2 * thread_n_blocks)) +
                  (threadIdx.x % (2 * thread_n_blocks));
    c_gl_wr += (2 * thread_n_blocks) * slice_col;
    int c_sh_wr =
        (4 * c_sh_stride) * ((threadIdx.x % 32) / 4) + (threadIdx.x % 32) % 4;
    c_sh_wr += 32 * (threadIdx.x / 32);
    int c_sh_rd = c_sh_stride * (threadIdx.x / (2 * thread_n_blocks)) +
                  (threadIdx.x % (2 * thread_n_blocks));

    int c_gl_wr_end = c_gl_stride * prob_m;

    // We first reorder in shared memory to guarantee the most efficient final
    // global write patterns
    auto write = [&](int idx, float c0, float c1, FragS& s) {
      scalar_t2 res =
          Dtype::nums2num2(Dtype::float2num(c0), Dtype::float2num(c1));

      // For per-column quantization we finally apply the scale here (only for
      // 4-bit)
      if constexpr (!has_act_order && group_blocks == -1 && num_bits == 4) {
        res = __hmul2(res, s[0]);
      }

      ((scalar_t2*)sh)[idx] = res;
    };

    if (threadIdx.x / 32 < thread_n_blocks / 4) {
  #pragma unroll
      for (int i = 0; i < thread_m_blocks; i++) {
  #pragma unroll
        for (int j = 0; j < 4; j++) {
          int wr = c_sh_wr + 8 * j;
          write(wr + (4 * c_sh_stride) * 0 + 0, frag_c[i][j][0][0],
                frag_c[i][j][0][1], frag_s[j / 2][2 * (j % 2) + 0]);
          write(wr + (4 * c_sh_stride) * 8 + 0, frag_c[i][j][0][2],
                frag_c[i][j][0][3], frag_s[j / 2][2 * (j % 2) + 0]);
          write(wr + (4 * c_sh_stride) * 0 + 4, frag_c[i][j][1][0],
                frag_c[i][j][1][1], frag_s[j / 2][2 * (j % 2) + 1]);
          write(wr + (4 * c_sh_stride) * 8 + 4, frag_c[i][j][1][2],
                frag_c[i][j][1][3], frag_s[j / 2][2 * (j % 2) + 1]);
        }
        c_sh_wr += 16 * (4 * c_sh_stride);
      }
    }
    __syncthreads();

  #pragma unroll
    for (int i = 0;
         i < div_ceil(16 * thread_m_blocks, threads / (2 * thread_n_blocks));
         i++) {
      if (c_gl_wr < c_gl_wr_end) {
        C[c_gl_wr] = sh[c_sh_rd];
        c_gl_wr += c_gl_wr_delta;
        c_sh_rd += c_sh_rd_delta;
      }
    }
  };

  // Start global fetch and register load pipelines.
  auto start_pipes = [&]() {

  #pragma unroll
    for (int i = 0; i < stages - 1; i++) {
      if (has_act_order && i == 0) {
        int last_g_idx = slice_k_start + stages * tb_k * 2;
        if (last_g_idx >= prob_k) {
          last_g_idx = prob_k - 1;
        }
        fetch_scales_to_shared(true, g_idx[slice_k_start], g_idx[last_g_idx]);
      }
      fetch_to_shared(i, i, i < slice_iters);
    }

    zero_accums();
    wait_for_stage();
    init_same_group(0);
    fetch_to_registers(0, 0);
    fetch_scales_to_registers(0, 0);
    a_gl_rd += a_gl_rd_delta_o * (stages - 1);
    slice_k_start_shared_fetch += tb_k * (stages - 1);
  };
  if (slice_iters) {
    start_pipes();
  }

  // Main loop.
  while (slice_iters) {
    // We unroll over both the global fetch and the register load pipeline to
    // ensure all shared memory accesses are static. Note that both pipelines
    // have even length meaning that the next iteration will always start at
    // index 0.

  #pragma unroll
    for (int pipe = 0; pipe < stages;) {
  #pragma unroll
      for (int k = 0; k < b_sh_wr_iters; k++) {
        fetch_to_registers(k + 1, pipe % stages);
        fetch_scales_to_registers(k + 1, pipe);
        if (k == b_sh_wr_iters - 2) {
          fetch_to_shared((pipe + stages - 1) % stages, pipe,
                          slice_iters >= stages);
          pipe++;
          wait_for_stage();
          init_same_group(pipe % stages);
        }
        matmul(k);
      }
      slice_iters--;
      if (slice_iters == 0) {
        break;
      }
    }

    a_gl_rd += a_gl_rd_delta_o * stages;
    slice_k_start += tb_k * stages;
    slice_k_start_shared_fetch += tb_k * stages;

    if constexpr (has_act_order) {
      int first_group_id = g_idx[slice_k_start];
      int last_g_idx = slice_k_start + stages * tb_k * 2;
      if (last_g_idx >= prob_k) {
        last_g_idx = prob_k - 1;
      }
      int last_group_id = g_idx[last_g_idx];
      if (last_group_id >= sh_first_group_id + sh_num_groups) {
        fetch_scales_to_shared(false, first_group_id, last_group_id);
        __syncthreads();
      }
    }

    // Process results and, if necessary, proceed to the next column slice.
    // While this pattern may not be the most readable, other ways of writing
    // the loop seemed to noticeably worse performance after compilation.
    if (slice_iters == 0) {
      cp_async_wait<0>();
      bool last = slice_idx == slice_count - 1;
      // For per-column scales, we only fetch them here in the final step before
      // write-out
      if constexpr (!has_act_order && group_blocks == -1) {
        if constexpr (num_bits == 8) {
          if (s_sh_wr_pred) {
            cp_async4(&sh_s[s_sh_wr], &scales_ptr[s_gl_rd]);
          }
          cp_async_fence();
        } else {
          if (last) {
            if (s_sh_wr_pred) {
              cp_async4(&sh_s[s_sh_wr], &scales_ptr[s_gl_rd]);
            }
            cp_async_fence();
          }
        }
      }

      thread_block_reduce();
      if constexpr (!has_act_order && group_blocks == -1) {
        if constexpr (num_bits == 8) {
          cp_async_wait<0>();
          __syncthreads();
          if (threadIdx.x / 32 < thread_n_blocks / 4) {
            reinterpret_cast<int4*>(&frag_s)[0] = sh_s[s_sh_rd + 0];
            reinterpret_cast<int4*>(&frag_s)[1] = sh_s[s_sh_rd + 4];
          }

        } else {
          if (last) {
            cp_async_wait<0>();
            __syncthreads();
            if (threadIdx.x / 32 < thread_n_blocks / 4) {
              reinterpret_cast<int4*>(&frag_s)[0] = sh_s[s_sh_rd + 0];
              reinterpret_cast<int4*>(&frag_s)[1] = sh_s[s_sh_rd + 4];
            }
          }
        }
      }

      // For 8-bit channelwise, we apply the scale before the global reduction
      // that converts the fp32 results to fp16 (so that we avoid possible
      // overflow in fp16)
      if constexpr (!has_act_order && group_blocks == -1 && num_bits == 8) {
        if (threadIdx.x / 32 < thread_n_blocks / 4) {
  #pragma unroll
          for (int i = 0; i < thread_m_blocks; i++) {
  #pragma unroll
            for (int j = 0; j < 4; j++) {
              scale_float<scalar_t>(
                  reinterpret_cast<float*>(&frag_c[i][j][0][0]),
                  frag_s[j / 2][2 * (j % 2) + 0]);
              scale_float<scalar_t>(
                  reinterpret_cast<float*>(&frag_c[i][j][0][2]),
                  frag_s[j / 2][2 * (j % 2) + 0]);

              scale_float<scalar_t>(
                  reinterpret_cast<float*>(&frag_c[i][j][1][0]),
                  frag_s[j / 2][2 * (j % 2) + 1]);
              scale_float<scalar_t>(
                  reinterpret_cast<float*>(&frag_c[i][j][1][2]),
                  frag_s[j / 2][2 * (j % 2) + 1]);
            }
          }
        }
      }

      if (slice_count > 1) {  // only globally reduce if there is more than one
                              // block in a slice
        barrier_acquire(&locks[slice_col], slice_idx);
        global_reduce(slice_idx == 0, last);
        barrier_release(&locks[slice_col], last);
      }
      if (last)  // only the last block in a slice actually writes the result
        write_result();
      slice_row = 0;
      slice_col_par++;
      slice_col++;
      init_slice();
      if (slice_iters) {
        a_gl_rd = a_gl_stride * (threadIdx.x / a_gl_rd_delta_o) +
                  (threadIdx.x % a_gl_rd_delta_o);
  #pragma unroll
        for (int i = 0; i < b_sh_wr_iters; i++)
          B_ptr[i] += b_sh_stride - b_gl_rd_delta_o * k_tiles;
        if (slice_col == 0) {
  #pragma unroll
          for (int i = 0; i < b_sh_wr_iters; i++) B_ptr[i] -= b_gl_stride;
        }

        // Update slice k/n for scales loading
        if constexpr (has_act_order) {
          slice_k_start = tb_k * slice_row;
          slice_k_finish = slice_k_start + tb_k * slice_iters;
          slice_k_start_shared_fetch = slice_k_start;
          slice_n_offset = act_s_col_tb_stride * slice_col;

        } else {
          s_gl_rd = s_sh_stride * slice_col + threadIdx.x;
        }

        start_pipes();
      }
    }
  }
}

  #define __CALL_IF(NUM_BITS, THREAD_M_BLOCKS, THREAD_N_BLOCKS,                \
                    THREAD_K_BLOCKS, HAS_ACT_ORDER, GROUP_BLOCKS, NUM_THREADS) \
    else if (num_bits == NUM_BITS && thread_m_blocks == THREAD_M_BLOCKS &&     \
             thread_n_blocks == THREAD_N_BLOCKS &&                             \
             thread_k_blocks == THREAD_K_BLOCKS &&                             \
             has_act_order == HAS_ACT_ORDER && group_blocks == GROUP_BLOCKS && \
             num_threads == NUM_THREADS) {                                     \
      cudaFuncSetAttribute(                                                    \
          Marlin<scalar_t, NUM_BITS, NUM_THREADS, THREAD_M_BLOCKS,             \
                 THREAD_N_BLOCKS, THREAD_K_BLOCKS, pipe_stages, HAS_ACT_ORDER, \
                 GROUP_BLOCKS>,                                                \
          cudaFuncAttributeMaxDynamicSharedMemorySize, max_shared_mem);        \
      Marlin<scalar_t, NUM_BITS, NUM_THREADS, THREAD_M_BLOCKS,                 \
             THREAD_N_BLOCKS, THREAD_K_BLOCKS, pipe_stages, HAS_ACT_ORDER,     \
             GROUP_BLOCKS><<<blocks, NUM_THREADS, max_shared_mem, stream>>>(   \
          A_ptr, B_ptr, C_ptr, s_ptr, g_idx_ptr, num_groups, prob_m, prob_n,   \
          prob_k, locks);                                                      \
    }

typedef struct {
  int thread_k;
  int thread_n;
  int num_threads;
} thread_config_t;

typedef struct {
  int max_m_blocks;
  thread_config_t tb_cfg;
} exec_config_t;

thread_config_t small_batch_thread_configs[] = {
    // Ordered by priority

    // thread_k, thread_n, num_threads
    {128, 128, 256},
    {64, 128, 128},
    {128, 64, 128},
};

thread_config_t large_batch_thread_configs[] = {
    // Ordered by priority

    // thread_k, thread_n, num_threads
    {64, 256, 256},
    {64, 128, 128},
    {128, 64, 128},

};

int get_scales_cache_size(thread_config_t const& th_config, int prob_m,
                          int prob_n, int prob_k, int num_bits, int group_size,
                          bool has_act_order, bool is_k_full) {
  bool cache_scales_chunk = has_act_order && !is_k_full;

  int tb_n = th_config.thread_n;
  int tb_k = th_config.thread_k;

  // Get max scale groups per thread-block
  int tb_groups;
  if (group_size == -1) {
    tb_groups = 1;
  } else if (group_size == 0) {
    tb_groups = div_ceil(tb_k, 32);  // Worst case is 32 group size
  } else {
    tb_groups = div_ceil(tb_k, group_size);
  }

  if (cache_scales_chunk) {
    int load_groups =
        tb_groups * pipe_stages * 2;     // Chunk size is 2x pipeline over dim K
    load_groups = max(load_groups, 32);  // We load at least 32 scale groups
    return load_groups * tb_n * 2;

  } else {
    int tb_scales = tb_groups * tb_n * 2;

    return tb_scales * pipe_stages;
  }
}

bool is_valid_cache_size(thread_config_t const& th_config, int max_m_blocks,
                         int prob_m, int prob_n, int prob_k, int num_bits,
                         int scales_cache_size, int max_shared_mem) {
  int pack_factor = 32 / num_bits;

  // Get B size
  int tb_k = th_config.thread_k;
  int tb_n = th_config.thread_n;

  int b_size = (tb_k * tb_n / pack_factor) * 4;

  // Get A size
  int m_blocks = div_ceil(prob_m, 16);
  int tb_max_m = 16;

  while (true) {
    if (m_blocks >= max_m_blocks) {
      tb_max_m *= max_m_blocks;
      break;
    }

    max_m_blocks--;
    if (max_m_blocks == 0) {
      TORCH_CHECK(false, "Unexpected m_blocks = ", m_blocks);
    }
  }

  int a_size = (tb_max_m * tb_k) * 2;

  float pipe_size = (a_size + b_size) * pipe_stages;

  TORCH_CHECK(max_shared_mem / 2 > scales_cache_size);  // Sanity

  return pipe_size < 0.95f * (max_shared_mem - scales_cache_size);
}

bool is_valid_config(thread_config_t const& th_config, int max_m_blocks,
                     int prob_m, int prob_n, int prob_k, int num_bits,
                     int group_size, bool has_act_order, bool is_k_full,
                     int max_shared_mem) {
  // Sanity
  if (th_config.thread_k == -1 || th_config.thread_n == -1 ||
      th_config.num_threads == -1) {
    return false;
  }

  // Verify K/N are divisible by thread K/N
  if (prob_k % th_config.thread_k != 0 || prob_n % th_config.thread_n != 0) {
    return false;
  }

  // Verify min for thread K/N
  if (th_config.thread_n < min_thread_n || th_config.thread_k < min_thread_k) {
    return false;
  }

  // num_threads must be at least 128 (= 4 warps)
  if (th_config.num_threads < 128) {
    return false;
  }

  //  Determine cache for scales
  int scales_cache_size =
      get_scales_cache_size(th_config, prob_m, prob_n, prob_k, num_bits,
                            group_size, has_act_order, is_k_full);

  // Check that pipeline fits into cache
  if (!is_valid_cache_size(th_config, max_m_blocks, prob_m, prob_n, prob_k,
                           num_bits, scales_cache_size, max_shared_mem)) {
    return false;
  }

  return true;
}

exec_config_t determine_thread_config(int prob_m, int prob_n, int prob_k,
                                      int num_bits, int group_size,
                                      bool has_act_order, bool is_k_full,
                                      int max_shared_mem) {
  int max_m_blocks = 4;
  while (max_m_blocks > 0) {
    if (prob_m <= 16) {
      for (auto th_config : small_batch_thread_configs) {
        if (is_valid_config(th_config, max_m_blocks, prob_m, prob_n, prob_k,
                            num_bits, group_size, has_act_order, is_k_full,
                            max_shared_mem)) {
          return exec_config_t{max_m_blocks, th_config};
        }
      }
    } else {
      for (auto th_config : large_batch_thread_configs) {
        if (is_valid_config(th_config, max_m_blocks, prob_m, prob_n, prob_k,
                            num_bits, group_size, has_act_order, is_k_full,
                            max_shared_mem)) {
          return exec_config_t{max_m_blocks, th_config};
        }
      }
    }

    max_m_blocks--;  // Process less M blocks per invocation to reduce cache
                     // usage
  }

  return exec_config_t{0, {-1, -1, -1}};
}

  #define CALL_IF(NUM_BITS, N_BLOCKS, K_BLOCKS, NUM_THREADS)           \
    __CALL_IF(NUM_BITS, 1, N_BLOCKS, K_BLOCKS, true, 0, NUM_THREADS)   \
    __CALL_IF(NUM_BITS, 2, N_BLOCKS, K_BLOCKS, true, 0, NUM_THREADS)   \
    __CALL_IF(NUM_BITS, 3, N_BLOCKS, K_BLOCKS, true, 0, NUM_THREADS)   \
    __CALL_IF(NUM_BITS, 4, N_BLOCKS, K_BLOCKS, true, 0, NUM_THREADS)   \
                                                                       \
    __CALL_IF(NUM_BITS, 1, N_BLOCKS, K_BLOCKS, false, -1, NUM_THREADS) \
    __CALL_IF(NUM_BITS, 1, N_BLOCKS, K_BLOCKS, false, 2, NUM_THREADS)  \
    __CALL_IF(NUM_BITS, 1, N_BLOCKS, K_BLOCKS, false, 4, NUM_THREADS)  \
    __CALL_IF(NUM_BITS, 1, N_BLOCKS, K_BLOCKS, false, 8, NUM_THREADS)  \
                                                                       \
    __CALL_IF(NUM_BITS, 2, N_BLOCKS, K_BLOCKS, false, -1, NUM_THREADS) \
    __CALL_IF(NUM_BITS, 2, N_BLOCKS, K_BLOCKS, false, 2, NUM_THREADS)  \
    __CALL_IF(NUM_BITS, 2, N_BLOCKS, K_BLOCKS, false, 4, NUM_THREADS)  \
    __CALL_IF(NUM_BITS, 2, N_BLOCKS, K_BLOCKS, false, 8, NUM_THREADS)  \
                                                                       \
    __CALL_IF(NUM_BITS, 3, N_BLOCKS, K_BLOCKS, false, -1, NUM_THREADS) \
    __CALL_IF(NUM_BITS, 3, N_BLOCKS, K_BLOCKS, false, 2, NUM_THREADS)  \
    __CALL_IF(NUM_BITS, 3, N_BLOCKS, K_BLOCKS, false, 4, NUM_THREADS)  \
    __CALL_IF(NUM_BITS, 3, N_BLOCKS, K_BLOCKS, false, 8, NUM_THREADS)  \
                                                                       \
    __CALL_IF(NUM_BITS, 4, N_BLOCKS, K_BLOCKS, false, -1, NUM_THREADS) \
    __CALL_IF(NUM_BITS, 4, N_BLOCKS, K_BLOCKS, false, 2, NUM_THREADS)  \
    __CALL_IF(NUM_BITS, 4, N_BLOCKS, K_BLOCKS, false, 4, NUM_THREADS)  \
    __CALL_IF(NUM_BITS, 4, N_BLOCKS, K_BLOCKS, false, 8, NUM_THREADS)

template <typename scalar_t>
void marlin_mm_f16i4(const void* A, const void* B, void* C, void* s,
                     void* g_idx, void* perm, void* a_tmp, int prob_m,
                     int prob_n, int prob_k, void* workspace, int num_bits,
                     bool has_act_order, bool is_k_full, int num_groups,
                     int group_size, int dev, cudaStream_t stream, int thread_k,
                     int thread_n, int sms, int max_par) {
  TORCH_CHECK(num_bits == 4 || num_bits == 8,
              "num_bits must be 4 or 8. Got = ", num_bits);
  TORCH_CHECK(prob_m > 0 && prob_n > 0 && prob_k > 0, "Invalid MNK = [", prob_m,
              ", ", prob_n, ", ", prob_k, "]");

  int tot_m = prob_m;
  int tot_m_blocks = div_ceil(tot_m, 16);
  int pad = 16 * tot_m_blocks - tot_m;

  if (sms == -1) {
    cudaDeviceGetAttribute(&sms, cudaDevAttrMultiProcessorCount, dev);
  }

  int max_shared_mem = 0;
  cudaDeviceGetAttribute(&max_shared_mem,
                         cudaDevAttrMaxSharedMemoryPerBlockOptin, dev);
  TORCH_CHECK(max_shared_mem > 0);

  // Set thread config
  exec_config_t exec_cfg;
  if (thread_k != -1 && thread_n != -1) {
    // User-defined config
    exec_cfg =
        exec_config_t{4, thread_config_t{thread_k, thread_n, default_threads}};
  } else {
    // Auto config
    exec_cfg =
        determine_thread_config(prob_m, prob_n, prob_k, num_bits, group_size,
                                has_act_order, is_k_full, max_shared_mem);
  }

  TORCH_CHECK(exec_cfg.max_m_blocks > 0 &&
                  is_valid_config(exec_cfg.tb_cfg, exec_cfg.max_m_blocks,
                                  prob_m, prob_n, prob_k, num_bits, group_size,
                                  has_act_order, is_k_full, max_shared_mem),
              "Invalid thread config: max_m_blocks = ", exec_cfg.max_m_blocks,
              ", thread_k = ", exec_cfg.tb_cfg.thread_k,
              ", thread_n = ", exec_cfg.tb_cfg.thread_n,
              ", num_threads = ", exec_cfg.tb_cfg.num_threads, " for MKN = [",
              prob_m, ", ", prob_k, ", ", prob_n, "] and num_bits = ", num_bits,
              ", group_size = ", group_size,
              ", has_act_order = ", has_act_order, ", is_k_full = ", is_k_full,
              ", max_shared_mem = ", max_shared_mem);

  int num_threads = exec_cfg.tb_cfg.num_threads;
  thread_k = exec_cfg.tb_cfg.thread_k;
  thread_n = exec_cfg.tb_cfg.thread_n;

  int thread_k_blocks = thread_k / 16;
  int thread_n_blocks = thread_n / 16;

  int blocks = sms;

  TORCH_CHECK(prob_n % thread_n == 0, "prob_n = ", prob_n,
              " is not divisible by thread_n = ", thread_n);
  TORCH_CHECK(prob_k % thread_k == 0, "prob_k = ", prob_k,
              " is not divisible by thread_k = ", thread_k);

  int group_blocks = 0;
  if (has_act_order) {
    if (is_k_full) {
      TORCH_CHECK(group_size != -1);
      group_blocks = group_size / 16;
      TORCH_CHECK(prob_k % group_blocks == 0, "prob_k = ", prob_k,
                  " is not divisible by group_blocks = ", group_blocks);
    } else {
      TORCH_CHECK(group_size == 0);
      group_blocks = 0;
    }

  } else {
    if (group_size == -1) {
      group_blocks = -1;
    } else {
      group_blocks = group_size / 16;
      TORCH_CHECK(prob_k % group_blocks == 0, "prob_k = ", prob_k,
                  " is not divisible by group_blocks = ", group_blocks);
    }
  }

  const int4* A_ptr = (const int4*)A;
  const int4* B_ptr = (const int4*)B;
  int4* C_ptr = (int4*)C;
  const int4* s_ptr = (const int4*)s;
  const int* g_idx_ptr = (const int*)g_idx;
  const int* perm_ptr = (const int*)perm;
  int4* a_tmp_ptr = (int4*)a_tmp;

  int* locks = (int*)workspace;

  if (has_act_order) {
    // Permute A columns
    int block_rows = div_ceil(prob_m, blocks);
    permute_cols_kernel<<<blocks, default_threads, 0, stream>>>(
        A_ptr, perm_ptr, a_tmp_ptr, prob_m, prob_k, block_rows);
    A_ptr = a_tmp_ptr;
  }

  // If we have a full K, then we can run the non-act-order version of Marlin
  // (since the weight rows are reordered by increasing group ids, and by having
  // a full K, we have full original groups)
  if (is_k_full) {
    has_act_order = false;
  }

  // Main loop
  for (int i = 0; i < tot_m_blocks; i += exec_cfg.max_m_blocks) {
    int thread_m_blocks = tot_m_blocks - i;
    prob_m = tot_m - 16 * i;
    int par = 1;
    if (thread_m_blocks > exec_cfg.max_m_blocks) {
      // Note that parallel > 1 currently only works for inputs without any
      // padding
      par = (16 * thread_m_blocks - pad) / (16 * exec_cfg.max_m_blocks);
      if (par > max_par) par = max_par;
      prob_m = (16 * exec_cfg.max_m_blocks) * par;
      i += exec_cfg.max_m_blocks * (par - 1);
      thread_m_blocks = exec_cfg.max_m_blocks;
    }

    // Define kernel configurations
    if (false) {
    }
    CALL_IF(4, 32, 2, 256)
    CALL_IF(4, 16, 4, 256)
    CALL_IF(4, 8, 8, 256)
    CALL_IF(4, 8, 4, 128)
    CALL_IF(4, 4, 8, 128)
    CALL_IF(8, 32, 2, 256)
    CALL_IF(8, 16, 4, 256)
    CALL_IF(8, 8, 8, 256)
    CALL_IF(8, 8, 4, 128)
    CALL_IF(8, 4, 8, 128)
    else {
      TORCH_CHECK(false, "Unsupported shapes: MNK = [" + str(prob_m) + ", " +
                             str(prob_n) + ", " + str(prob_k) + "]" +
                             ", has_act_order = " + str(has_act_order) +
                             ", num_groups = " + str(num_groups) +
                             ", group_size = " + str(group_size) +
                             ", thread_m_blocks = " + str(thread_m_blocks) +
                             ", thread_n_blocks = " + str(thread_n_blocks) +
                             ", thread_k_blocks = " + str(thread_k_blocks));
    }

    A_ptr += 16 * thread_m_blocks * (prob_k / 8) * par;
    C_ptr += 16 * thread_m_blocks * (prob_n / 8) * par;
  }
}

}  // namespace gptq_marlin

torch::Tensor gptq_marlin_gemm(torch::Tensor& a, torch::Tensor& b_q_weight,
                               torch::Tensor& b_scales, torch::Tensor& g_idx,
                               torch::Tensor& perm, torch::Tensor& workspace,
                               int64_t num_bits, int64_t size_m, int64_t size_n,
                               int64_t size_k, bool is_k_full) {
  // Verify num_bits
  TORCH_CHECK(num_bits == 4 || num_bits == 8,
              "num_bits must be 4 or 8. Got = ", num_bits);
  int pack_factor = 32 / num_bits;

  // Verify A
  TORCH_CHECK(a.size(0) == size_m, "Shape mismatch: a.size(0) = ", a.size(0),
              ", size_m = ", size_m);
  TORCH_CHECK(a.size(1) == size_k, "Shape mismatch: a.size(1) = ", a.size(1),
              ", size_k = ", size_k);

  // Verify B
  TORCH_CHECK(size_k % gptq_marlin::tile_size == 0, "size_k = ", size_k,
              " is not divisible by tile_size = ", gptq_marlin::tile_size);
  TORCH_CHECK((size_k / gptq_marlin::tile_size) == b_q_weight.size(0),
              "Shape mismatch: b_q_weight.size(0) = ", b_q_weight.size(0),
              ", size_k = ", size_k, ", tile_size = ", gptq_marlin::tile_size);
  TORCH_CHECK(b_q_weight.size(1) % gptq_marlin::tile_size == 0,
              "b_q_weight.size(1) = ", b_q_weight.size(1),
              " is not divisible by tile_size = ", gptq_marlin::tile_size);
  int actual_size_n =
      (b_q_weight.size(1) / gptq_marlin::tile_size) * pack_factor;
  TORCH_CHECK(size_n == actual_size_n, "size_n = ", size_n,
              ", actual_size_n = ", actual_size_n);

  // Verify device and strides
  TORCH_CHECK(a.device().is_cuda(), "A is not on GPU");
  TORCH_CHECK(a.is_contiguous(), "A is not contiguous");

  TORCH_CHECK(b_q_weight.device().is_cuda(), "b_q_weight is not on GPU");
  TORCH_CHECK(b_q_weight.is_contiguous(), "b_q_weight is not contiguous");

  TORCH_CHECK(b_scales.device().is_cuda(), "b_scales is not on GPU");
  TORCH_CHECK(b_scales.is_contiguous(), "b_scales is not contiguous");

  TORCH_CHECK(g_idx.device().is_cuda(), "g_idx is not on GPU");
  TORCH_CHECK(g_idx.is_contiguous(), "g_idx is not contiguous");

  TORCH_CHECK(perm.device().is_cuda(), "perm is not on GPU");
  TORCH_CHECK(perm.is_contiguous(), "perm is not contiguous");

  // Alloc buffers
  const at::cuda::OptionalCUDAGuard device_guard(device_of(a));
  auto options = torch::TensorOptions().dtype(a.dtype()).device(a.device());
  torch::Tensor c = torch::empty({size_m, size_n}, options);
  torch::Tensor a_tmp = torch::empty({size_m, size_k}, options);

  // thread_k: `k` size of a thread_tile in `weights` (can usually be left as
  // auto -1)
  int thread_k = -1;
  // thread_n: `n` size of a thread_tile in `weights` (can usually be left as
  // auto -1)
  int thread_n = -1;
  // sms: number of SMs to use for the kernel (can usually be left as auto -1)
  int sms = -1;

  // Verify g_idx and perm
  TORCH_CHECK((g_idx.size(0) == 0 && perm.size(0) == 0) ||
                  (g_idx.size(0) == size_k && perm.size(0) == size_k),
              "Unexpected g_idx.size(0) = ", g_idx.size(0),
              " and perm.size(0) = ", perm.size(0),
              ", where size_k = ", size_k);

  // Detect groupsize and act_order
  int num_groups = -1;
  int group_size = -1;
  bool has_act_order = g_idx.size(0) != 0;

  int b_rank = b_scales.sizes().size();
  TORCH_CHECK(b_rank == 2, "b_scales rank = ", b_rank, " is not 2");
  TORCH_CHECK(b_scales.size(1) == size_n, "b_scales dim 1 = ", b_scales.size(1),
              " is not size_n = ", size_n);
  num_groups = b_scales.size(0);

  if (has_act_order) {
    if (is_k_full) {
      TORCH_CHECK(num_groups > 1, "For act_order, num_groups must be > 1");
      TORCH_CHECK(size_k % num_groups == 0, "size_k = ", size_k,
                  ", is not divisible by num_groups = ", num_groups);
      group_size = size_k / num_groups;
    } else {
      group_size = 0;
    }

  } else {
    if (num_groups > 1) {
      TORCH_CHECK(
          size_k % num_groups == 0, "size_k = ", size_k,
          ", is not divisible by b_scales.size(0) = ", b_scales.size(0));
      group_size = size_k / num_groups;
    } else {
      group_size = -1;
    }
  }

  // Verify workspace size
  TORCH_CHECK(
      size_n % gptq_marlin::min_thread_n == 0, "size_n = ", size_n,
      ", is not divisible by min_thread_n = ", gptq_marlin::min_thread_n);
  int min_workspace_size =
      (size_n / gptq_marlin::min_thread_n) * gptq_marlin::max_par;
  TORCH_CHECK(workspace.numel() >= min_workspace_size,
              "workspace.numel = ", workspace.numel(),
              " is below min_workspace_size = ", min_workspace_size);

  int dev = a.get_device();
  if (a.scalar_type() == at::ScalarType::Half) {
    gptq_marlin::marlin_mm_f16i4<half>(
        a.data_ptr<at::Half>(), b_q_weight.data_ptr(), c.data_ptr<at::Half>(),
        b_scales.data_ptr<at::Half>(), g_idx.data_ptr(), perm.data_ptr(),
        a_tmp.data_ptr<at::Half>(), size_m, size_n, size_k,
        workspace.data_ptr(), num_bits, has_act_order, is_k_full, num_groups,
        group_size, dev, at::cuda::getCurrentCUDAStream(dev), thread_k,
        thread_n, sms, gptq_marlin::max_par);
  } else if (a.scalar_type() == at::ScalarType::BFloat16) {
    gptq_marlin::marlin_mm_f16i4<nv_bfloat16>(
        a.data_ptr<at::BFloat16>(), b_q_weight.data_ptr(),
        c.data_ptr<at::BFloat16>(), b_scales.data_ptr<at::BFloat16>(),
        g_idx.data_ptr(), perm.data_ptr(), a_tmp.data_ptr<at::BFloat16>(),
        size_m, size_n, size_k, workspace.data_ptr(), num_bits, has_act_order,
        is_k_full, num_groups, group_size, dev,
        at::cuda::getCurrentCUDAStream(dev), thread_k, thread_n, sms,
        gptq_marlin::max_par);
  } else {
    TORCH_CHECK(false, "gpt_marlin_gemm only supports bfloat16 and float16");
  }

  return c;
}

#endif<|MERGE_RESOLUTION|>--- conflicted
+++ resolved
@@ -261,34 +261,6 @@
   bf16_result_ptr[1] = __byte_perm(fp32_intermediates_casted[2],
                                    fp32_intermediates_casted[3], 0x7632);
 
-<<<<<<< HEAD
-  return frag_b;
-}
-
-template <>
-__device__ inline typename ScalarType<nv_bfloat16>::FragB dequant_8bit<nv_bfloat16>(int q) {
-  typename ScalarType<nv_bfloat16>::FragB frag_b;
-
-  float fp32_intermediates[4];
-  uint32_t * fp32_intermediates_casted = reinterpret_cast<uint32_t*>(fp32_intermediates);
-
-  static constexpr uint32_t fp32_base = 0x4B000000;
-  fp32_intermediates_casted[0]  = __byte_perm(q, fp32_base, 0x7650);
-  fp32_intermediates_casted[1] = __byte_perm(q, fp32_base, 0x7652);
-  fp32_intermediates_casted[2]  = __byte_perm(q, fp32_base, 0x7651);
-  fp32_intermediates_casted[3] = __byte_perm(q, fp32_base, 0x7653);
-
-  fp32_intermediates[0] -= 8388736.f;
-  fp32_intermediates[1] -= 8388736.f;
-  fp32_intermediates[2] -= 8388736.f;
-  fp32_intermediates[3] -= 8388736.f;
-
-  uint32_t* bf16_result_ptr = reinterpret_cast<uint32_t*>(&frag_b);
-  bf16_result_ptr[0] = __byte_perm(fp32_intermediates_casted[0], fp32_intermediates_casted[1], 0x7632);
-  bf16_result_ptr[1] = __byte_perm(fp32_intermediates_casted[2], fp32_intermediates_casted[3], 0x7632);
-
-=======
->>>>>>> 5f6d10c1
   return frag_b;
 }
 
